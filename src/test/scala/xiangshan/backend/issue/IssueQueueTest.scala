--- conflicted
+++ resolved
@@ -19,16 +19,9 @@
   with ParallelTestExecution
   with HasPartialDecoupledDriver
 {
-<<<<<<< HEAD
-  XSLog.generateLog = true
 
   it should "enq and deq correctly" in {
     test(new IssueQueue(Exu.ldExeUnitCfg, 1, 1){
-=======
-  Parameters.set(Parameters.debugParameters)
-  it should "do enq issue with no delay correctly" in {
-    test(new IssueQueue(Exu.aluExeUnitCfg, wakeupCnt = 1, bypassCnt = 1, fifo = false) {
->>>>>>> 3c569d16
       AddSinks()
     }){ c =>
 
