--- conflicted
+++ resolved
@@ -110,10 +110,10 @@
     def isException(level: UInt) = level(1) && level(0)
   }
 
-<<<<<<< HEAD
   object ExceptionVec {
     def apply() = Vec(16, Bool())
-=======
+  }
+
   object PMAMode {
     def R = "b1".U << 0 //readable
     def W = "b1".U << 1 //writeable
@@ -148,6 +148,5 @@
       if (s.toUpperCase.indexOf("C") >= 0) result = result + C
       result
     }
->>>>>>> 48553637
   }
 }