package xiangshan.backend.roq

import chisel3.ExcitingUtils._
import chisel3._
import chisel3.util._
import xiangshan._
import utils._
import xiangshan.backend.LSUOpType
import xiangshan.mem.{LqPtr, SqPtr}

object roqDebugId extends Function0[Integer] {
  var x = 0
  def apply(): Integer = {
    x = x + 1
    return x
  }
}

class RoqPtr extends CircularQueuePtr(RoqPtr.RoqSize) with HasCircularQueuePtrHelper {
  def needFlush(redirect: Valid[Redirect]): Bool = {
    val flushItself = redirect.bits.flushItself() && this === redirect.bits.roqIdx
    redirect.valid && (redirect.bits.isUnconditional() || flushItself || isAfter(this, redirect.bits.roqIdx))
  }
}

object RoqPtr extends HasXSParameter {
  def apply(f: Bool, v: UInt): RoqPtr = {
    val ptr = Wire(new RoqPtr)
    ptr.flag := f
    ptr.value := v
    ptr
  }
}

class RoqCSRIO extends XSBundle {
  val intrBitSet = Input(Bool())
  val trapTarget = Input(UInt(VAddrBits.W))

  val fflags = Output(Valid(UInt(5.W)))
  val dirty_fs = Output(Bool())
  val perfinfo = new Bundle {
    val retiredInstr = Output(UInt(3.W))
  }
}

class RoqLsqIO extends XSBundle {
  val lcommit = Output(UInt(3.W))
  val scommit = Output(UInt(3.W))
  val pendingld = Output(Bool())
  val pendingst = Output(Bool())
  val commit = Output(Bool())
}

class RoqEnqIO extends XSBundle {
  val canAccept = Output(Bool())
  val isEmpty = Output(Bool())
  // valid vector, for roqIdx gen and walk
  val needAlloc = Vec(RenameWidth, Input(Bool()))
  val req = Vec(RenameWidth, Flipped(ValidIO(new MicroOp)))
  val resp = Vec(RenameWidth, Output(new RoqPtr))
}

class RoqDispatchData extends RoqCommitInfo {
  val crossPageIPFFix = Bool()
}

class RoqWbData extends XSBundle {
  val flushPipe = Bool()
}

class RoqDeqPtrWrapper extends XSModule with HasCircularQueuePtrHelper {
  val io = IO(new Bundle {
    // for commits/flush
    val state = Input(UInt(2.W))
    val deq_v = Vec(CommitWidth, Input(Bool()))
    val deq_w = Vec(CommitWidth, Input(Bool()))
    val deq_exceptionVec = Vec(CommitWidth, Input(ExceptionVec()))
    val deq_flushPipe = Vec(CommitWidth, Input(Bool()))
    // for flush: when exception occurs, reset deqPtrs to range(0, CommitWidth)
    val intrBitSetReg = Input(Bool())
    val hasNoSpecExec = Input(Bool())
    val commitType = Input(CommitType())
    // output: the CommitWidth deqPtr
    val out = Vec(CommitWidth, Output(new RoqPtr))
    val next_out = Vec(CommitWidth, Output(new RoqPtr))
  })

  val deqPtrVec = RegInit(VecInit((0 until CommitWidth).map(_.U.asTypeOf(new RoqPtr))))

  val possibleException = VecInit(io.deq_exceptionVec.map(selectAll(_, false)))
  // for exceptions (flushPipe included) and interrupts:
  // only consider the first instruction
  val intrEnable = io.intrBitSetReg && !io.hasNoSpecExec && !CommitType.isLoadStore(io.commitType)
  val exceptionEnable = io.deq_w(0) && (possibleException(0).asUInt.orR || io.deq_flushPipe(0))
  val redirectOutValid = io.state === 0.U && io.deq_v(0) && (intrEnable || exceptionEnable)

  // for normal commits: only to consider when there're no exceptions
  // we don't need to consider whether the first instruction has exceptions since it wil trigger exceptions.
  val commitBlocked = VecInit((0 until CommitWidth).map(i => if (i == 0) false.B else possibleException(i).asUInt.orR || io.deq_flushPipe(i)))
  val canCommit = VecInit((0 until CommitWidth).map(i => io.deq_v(i) && io.deq_w(i) /*&& !commitBlocked(i)*/))
  val normalCommitCnt = PriorityEncoder(canCommit.map(c => !c) :+ true.B)
  // when io.intrBitSetReg or there're possible exceptions in these instructions, only one instruction is allowed to commit
  val allowOnlyOne = VecInit(commitBlocked.drop(1)).asUInt.orR || io.intrBitSetReg
  val commitCnt = Mux(allowOnlyOne, io.deq_v(0) && io.deq_w(0), normalCommitCnt)

  val resetDeqPtrVec = VecInit((0 until CommitWidth).map(_.U.asTypeOf(new RoqPtr)))
  val commitDeqPtrVec = VecInit(deqPtrVec.map(_ + commitCnt))
  val deqPtrVec_next = Mux(redirectOutValid, resetDeqPtrVec, Mux(io.state === 0.U, commitDeqPtrVec, deqPtrVec))

  deqPtrVec := deqPtrVec_next

  io.next_out := deqPtrVec_next
  io.out      := deqPtrVec

  when (io.state === 0.U) {
    XSInfo(io.state === 0.U && commitCnt > 0.U, "retired %d insts\n", commitCnt)
  }

}

class RoqEnqPtrWrapper extends XSModule with HasCircularQueuePtrHelper {
  val io = IO(new Bundle {
    // for exceptions and interrupts
    val state = Input(UInt(2.W))
    val deq_v = Input(Bool())
    val deq_w = Input(Bool())
    val deq_exceptionVec = Input(ExceptionVec())
    val deq_flushPipe = Input(Bool())
    val intrBitSetReg = Input(Bool())
    val hasNoSpecExec = Input(Bool())
    val commitType = Input(CommitType())
    // for input redirect
    val redirect = Input(Valid(new Redirect))
    // for enqueue
    val allowEnqueue = Input(Bool())
    val hasBlockBackward = Input(Bool())
    val enq = Vec(RenameWidth, Input(Bool()))
    val out = Output(new RoqPtr)
  })

  val enqPtr = RegInit(0.U.asTypeOf(new RoqPtr))

  // for exceptions (flushPipe included) and interrupts:
  // only consider the first instruction
  val intrEnable = io.intrBitSetReg && !io.hasNoSpecExec && !CommitType.isLoadStore(io.commitType)
  val exceptionEnable = io.deq_w && (selectAll(io.deq_exceptionVec, false).asUInt.orR || io.deq_flushPipe)
  val redirectOutValid = io.state === 0.U && io.deq_v && (intrEnable || exceptionEnable)

  // enqueue
  val canAccept = io.allowEnqueue && !io.hasBlockBackward
  val dispatchNum = Mux(canAccept, PopCount(io.enq), 0.U)

  when (redirectOutValid) {
    enqPtr := 0.U.asTypeOf(new RoqPtr)
  }.elsewhen (io.redirect.valid) {
    enqPtr := io.redirect.bits.roqIdx + Mux(io.redirect.bits.flushItself(), 0.U, 1.U)
  }.otherwise {
    enqPtr := enqPtr + dispatchNum
  }

  io.out := enqPtr

}

// class RoqStateWrapper extends XSModule with HasCircularQueuePtrHelper {
//   val io = IO(new Bundle {
//     val redirect = ValidIO(new Redirect)
//     val raddr = Vec(CommitWidth, Input(UInt(log2Up(numEntries).W)))
//     val wen = Vec(RenameWidth, Input(Bool()))
//     val waddr = Vec(RenameWidth)
//   })

//   val valid = Mme(RoqSize, Bool())
//   val flagBkup = RegInit(VecInit(List.fill(RoqSize)(false.B)))

//   for (i <- 0 until RoqSize) {
//     when (reset.asBool || io.redirectOut.valid) {
//       valid(i) := false.B
//     }.elsewhen (io.redirectOut.valid)
//   }
//   when (reset.asBool) {
//     valid(i)
//   }
//   // enqueue logic writes 6 valid
//   for (i <- 0 until RenameWidth) {
//     when (canEnqueue(i) && !io.redirect.valid) {
//       valid(enqPtrVec(i).value) := true.B
//     }
//   }
//   // dequeue/walk logic writes 6 valid, dequeue and walk will not happen at the same time
//   for (i <- 0 until CommitWidth) {
//     when (io.commits.valid(i) && state =/= s_extrawalk) {
//       valid(commitReadAddr(i)) := false.B
//     }
//   }
//   // reset: when exception, reset all valid to false
//   when (io.redirectOut.valid) {
//     for (i <- 0 until RoqSize) {
//       valid(i) := false.B
//     }
//   }

// }

class Roq(numWbPorts: Int) extends XSModule with HasCircularQueuePtrHelper {
  val io = IO(new Bundle() {
    val redirect = Input(Valid(new Redirect))
    val enq = new RoqEnqIO
    val redirectOut = Output(Valid(new Redirect))
    val exception = Output(new MicroOp)
    // exu + brq
    val exeWbResults = Vec(numWbPorts, Flipped(ValidIO(new ExuOutput)))
    val commits = new RoqCommitIO
    val lsq = new RoqLsqIO
    val bcommit = Output(UInt(BrTagWidth.W))
    val roqDeqPtr = Output(new RoqPtr)
    val csr = new RoqCSRIO
  })

  val difftestIO = IO(new Bundle() {
    val commit = Output(UInt(32.W))
    val thisPC = Output(UInt(XLEN.W))
    val thisINST = Output(UInt(32.W))
    val skip = Output(UInt(32.W))
    val wen = Output(UInt(32.W))
    val wdata = Output(Vec(CommitWidth, UInt(XLEN.W))) // set difftest width to 6
    val wdst = Output(Vec(CommitWidth, UInt(32.W))) // set difftest width to 6
    val wpc = Output(Vec(CommitWidth, UInt(XLEN.W))) // set difftest width to 6
    val isRVC = Output(UInt(32.W))
    val scFailed = Output(Bool())
    val lpaddr = Output(Vec(CommitWidth, UInt(64.W)))
    val ltype = Output(Vec(CommitWidth, UInt(32.W)))
    val lfu = Output(Vec(CommitWidth, UInt(4.W)))
  })
  difftestIO <> DontCare

  val trapIO = IO(new TrapIO())
  trapIO <> DontCare

  // instvalid field
  // val valid = RegInit(VecInit(List.fill(RoqSize)(false.B)))
  val valid = Mem(RoqSize, Bool())
  // writeback status
  // val writebacked = Reg(Vec(RoqSize, Bool()))
  val writebacked = Mem(RoqSize, Bool())
  // data for redirect, exception, etc.
  // val flagBkup = RegInit(VecInit(List.fill(RoqSize)(false.B)))
  val flagBkup = Mem(RoqSize, Bool())

  // data for debug
  // Warn: debug_* prefix should not exist in generated verilog.
  val debug_microOp = Mem(RoqSize, new MicroOp)
  val debug_exuData = Reg(Vec(RoqSize, UInt(XLEN.W)))//for debug
  val debug_exuDebug = Reg(Vec(RoqSize, new DebugBundle))//for debug

  // pointers
  // For enqueue ptr, we don't duplicate it since only enqueue needs it.
  val enqPtr = Wire(new RoqPtr)
  val deqPtrVec = Wire(Vec(CommitWidth, new RoqPtr))

  val walkPtrVec = Reg(Vec(CommitWidth, new RoqPtr))
  val validCounter = RegInit(0.U(log2Ceil(RoqSize + 1).W))
  val allowEnqueue = RegInit(true.B)

  val enqPtrVec = VecInit((0 until RenameWidth).map(i => enqPtr + PopCount(io.enq.needAlloc.take(i))))
  val deqPtr = deqPtrVec(0)
  val walkPtr = walkPtrVec(0)

  val isEmpty = enqPtr === deqPtr

  /**
    * states of Roq
    */
  val s_idle :: s_walk :: s_extrawalk :: Nil = Enum(3)
  val state = RegInit(s_idle)

  /**
    * Data Modules
    *
    * CommitDataModule: data from dispatch
    * (1) read: commits/walk/exception
    * (2) write: enqueue
    *
    * WritebackData: data from writeback
    * (1) read: commits/walk/exception
    * (2) write: write back from exe units
    */
  val dispatchData = Module(new SyncDataModuleTemplate(new RoqDispatchData, RoqSize, CommitWidth, RenameWidth))
  val dispatchDataRead = dispatchData.io.rdata

  val writebackData = Module(new SyncDataModuleTemplate(new RoqWbData, RoqSize, CommitWidth, numWbPorts))
  val writebackDataRead = writebackData.io.rdata

  val exceptionDataRead = Wire(Vec(CommitWidth, ExceptionVec()))
  val fflagsDataRead = Wire(Vec(CommitWidth, UInt(5.W)))

  io.roqDeqPtr := deqPtr

  /**
    * Enqueue (from dispatch)
    */
  // special cases
  val hasBlockBackward = RegInit(false.B)
  val hasNoSpecExec = RegInit(false.B)
  // When blockBackward instruction leaves Roq (commit or walk), hasBlockBackward should be set to false.B
  // val blockBackwardLeave = Cat((0 until CommitWidth).map(i => io.commits.valid(i) && io.commits.uop(i).ctrl.blockBackward)).orR
  // To reduce registers usage, for hasBlockBackward cases, we allow enqueue after ROB is empty.
  when (isEmpty) { hasBlockBackward:= false.B }
  // When any instruction commits, hasNoSpecExec should be set to false.B
  when (io.commits.valid.asUInt.orR  && state =/= s_extrawalk) { hasNoSpecExec:= false.B }

  io.enq.canAccept := allowEnqueue && !hasBlockBackward
  io.enq.resp      := enqPtrVec
  val canEnqueue = VecInit(io.enq.req.map(_.valid && io.enq.canAccept))
  for (i <- 0 until RenameWidth) {
    // we don't check whether io.redirect is valid here since redirect has higher priority
    when (canEnqueue(i)) {
      // store uop in data module and debug_microOp Vec
      debug_microOp(enqPtrVec(i).value) := io.enq.req(i).bits
      when (io.enq.req(i).bits.ctrl.blockBackward) {
        hasBlockBackward := true.B
      }
      when (io.enq.req(i).bits.ctrl.noSpecExec) {
        hasNoSpecExec := true.B
      }
    }
  }
  val dispatchNum = Mux(io.enq.canAccept, PopCount(Cat(io.enq.req.map(_.valid))), 0.U)
  io.enq.isEmpty   := RegNext(isEmpty && dispatchNum === 0.U)

  // debug info for enqueue (dispatch)
  XSDebug(p"(ready, valid): ${io.enq.canAccept}, ${Binary(Cat(io.enq.req.map(_.valid)))}\n")
  XSInfo(dispatchNum =/= 0.U, p"dispatched $dispatchNum insts\n")


  /**
    * Writeback (from execution units)
    */
  for (i <- 0 until numWbPorts) {
    when (io.exeWbResults(i).valid) {
      val wbIdx = io.exeWbResults(i).bits.uop.roqIdx.value
      debug_microOp(wbIdx).cf.exceptionVec := io.exeWbResults(i).bits.uop.cf.exceptionVec
      debug_microOp(wbIdx).ctrl.flushPipe := io.exeWbResults(i).bits.uop.ctrl.flushPipe
      debug_microOp(wbIdx).diffTestDebugLrScValid := io.exeWbResults(i).bits.uop.diffTestDebugLrScValid
      debug_exuData(wbIdx) := io.exeWbResults(i).bits.data
      debug_exuDebug(wbIdx) := io.exeWbResults(i).bits.debug
      debug_microOp(wbIdx).debugInfo.issueTime := io.exeWbResults(i).bits.uop.debugInfo.issueTime
      debug_microOp(wbIdx).debugInfo.writebackTime := io.exeWbResults(i).bits.uop.debugInfo.writebackTime

      val debug_Uop = debug_microOp(wbIdx)
      XSInfo(true.B,
        p"writebacked pc 0x${Hexadecimal(debug_Uop.cf.pc)} wen ${debug_Uop.ctrl.rfWen} " +
        p"data 0x${Hexadecimal(io.exeWbResults(i).bits.data)} ldst ${debug_Uop.ctrl.ldest} pdst ${debug_Uop.pdest} " +
        p"skip ${io.exeWbResults(i).bits.debug.isMMIO} roqIdx: ${io.exeWbResults(i).bits.uop.roqIdx}\n"
      )
    }
  }
  val writebackNum = PopCount(io.exeWbResults.map(_.valid))
  XSInfo(writebackNum =/= 0.U, "writebacked %d insts\n", writebackNum)


  /**
    * RedirectOut: Interrupt and Exceptions
    */
  val deqDispatchData = dispatchDataRead(0)
  val deqWritebackData = writebackDataRead(0)
  val debug_deqUop = debug_microOp(deqPtr.value)

  val deqExceptionVec = exceptionDataRead(0)
  // For MMIO instructions, they should not trigger interrupts since they may be sent to lower level before it writes back.
  // However, we cannot determine whether a load/store instruction is MMIO.
  // Thus, we don't allow load/store instructions to trigger an interrupt.
  val intrBitSetReg = RegNext(io.csr.intrBitSet)
  val intrEnable = intrBitSetReg && !hasNoSpecExec && !CommitType.isLoadStore(deqDispatchData.commitType)
  val exceptionEnable = writebacked(deqPtr.value) && Cat(deqExceptionVec).orR()
  val isFlushPipe = writebacked(deqPtr.value) && deqWritebackData.flushPipe
  io.redirectOut := DontCare
  io.redirectOut.valid := (state === s_idle) && valid(deqPtr.value) && (intrEnable || exceptionEnable || isFlushPipe)
  io.redirectOut.bits.level := Mux(intrEnable || exceptionEnable, RedirectLevel.exception, RedirectLevel.flushAll)
  io.redirectOut.bits.interrupt := intrEnable
  io.redirectOut.bits.target := Mux(intrEnable || exceptionEnable, io.csr.trapTarget, deqDispatchData.pc + 4.U)

  io.exception := debug_deqUop
  io.exception.ctrl.commitType := deqDispatchData.commitType
  io.exception.cf.pc := deqDispatchData.pc
  io.exception.cf.exceptionVec := deqExceptionVec
  io.exception.cf.crossPageIPFFix := deqDispatchData.crossPageIPFFix

  XSDebug(io.redirectOut.valid,
    p"generate redirect: pc 0x${Hexadecimal(io.exception.cf.pc)} intr $intrEnable " +
    p"excp $exceptionEnable flushPipe $isFlushPipe target 0x${Hexadecimal(io.redirectOut.bits.target)} " +
    p"Trap_target 0x${Hexadecimal(io.csr.trapTarget)} exceptionVec ${Binary(deqExceptionVec.asUInt)}\n")


  /**
    * Commits (and walk)
    * They share the same width.
    */
  val walkCounter = Reg(UInt(log2Up(RoqSize).W))
  val shouldWalkVec = VecInit((0 until CommitWidth).map(_.U < walkCounter))
  val walkFinished = walkCounter <= CommitWidth.U

  // extra space is used when roq has no enough space, but mispredict recovery needs such info to walk regmap
  require(RenameWidth <= CommitWidth)
  val extraSpaceForMPR = Reg(Vec(RenameWidth, new RoqDispatchData))
  val usedSpaceForMPR = Reg(Vec(RenameWidth, Bool()))
  when (io.enq.needAlloc.asUInt.orR && io.redirect.valid) {
    usedSpaceForMPR := io.enq.needAlloc
    extraSpaceForMPR := dispatchData.io.wdata
    XSDebug("roq full, switched to s_extrawalk. needExtraSpaceForMPR: %b\n", io.enq.needAlloc.asUInt)
  }

  // wiring to csr
  val (wflags, fpWen) = (0 until CommitWidth).map(i => {
    val v = io.commits.valid(i)
    val info = io.commits.info(i)
    (v & info.wflags, v & info.fpWen)
  }).unzip
  val fflags = Wire(Valid(UInt(5.W)))
  fflags.valid := Mux(io.commits.isWalk, false.B, Cat(wflags).orR())
  fflags.bits := wflags.zip(fflagsDataRead).map({
    case (w, f) => Mux(w, f, 0.U)
  }).reduce(_|_)
  val dirty_fs = Mux(io.commits.isWalk, false.B, Cat(fpWen).orR())

  io.commits.isWalk := state =/= s_idle
  val commit_v = Mux(state === s_idle, VecInit(deqPtrVec.map(ptr => valid(ptr.value))), VecInit(walkPtrVec.map(ptr => valid(ptr.value))))
  val commit_w = VecInit(deqPtrVec.map(ptr => writebacked(ptr.value)))
  val commit_exception = exceptionDataRead.zip(writebackDataRead.map(_.flushPipe)).map{ case (e, f) => e.asUInt.orR || f }
  val commit_block = VecInit((0 until CommitWidth).map(i => !commit_w(i)))
  val allowOnlyOneCommit = VecInit(commit_exception.drop(1)).asUInt.orR || intrBitSetReg
  // for instructions that may block others, we don't allow them to commit
  for (i <- 0 until CommitWidth) {
    // defaults: state === s_idle and instructions commit
    // when intrBitSetReg, allow only one instruction to commit at each clock cycle
    val isBlocked = if (i != 0) Cat(commit_block.take(i)).orR || allowOnlyOneCommit else intrEnable || commit_exception(0)
    io.commits.valid(i) := commit_v(i) && commit_w(i) && !isBlocked
    io.commits.info(i)  := dispatchDataRead(i)

    when (state === s_walk) {
      io.commits.valid(i) := commit_v(i) && shouldWalkVec(i)
    }.elsewhen(state === s_extrawalk) {
      io.commits.valid(i) := (if (i < RenameWidth) usedSpaceForMPR(RenameWidth-i-1) else false.B)
      io.commits.info(i)  := (if (i < RenameWidth) extraSpaceForMPR(RenameWidth-i-1) else DontCare)
    }

    XSInfo(state === s_idle && io.commits.valid(i),
      "retired pc %x wen %d ldest %d pdest %x old_pdest %x data %x fflags: %b\n",
      debug_microOp(deqPtrVec(i).value).cf.pc,
      io.commits.info(i).rfWen,
      io.commits.info(i).ldest,
      io.commits.info(i).pdest,
      io.commits.info(i).old_pdest,
      debug_exuData(deqPtrVec(i).value),
      fflagsDataRead(i)
    )
    XSInfo(state === s_walk && io.commits.valid(i), "walked pc %x wen %d ldst %d data %x\n",
      debug_microOp(walkPtrVec(i).value).cf.pc,
      io.commits.info(i).rfWen,
      io.commits.info(i).ldest,
      debug_exuData(walkPtrVec(i).value)
    )
    XSInfo(state === s_extrawalk && io.commits.valid(i), "use extra space walked wen %d ldst %d\n",
      io.commits.info(i).rfWen,
      io.commits.info(i).ldest
    )
  }
  if (!env.FPGAPlatform) {
    io.commits.info.map(info => dontTouch(info.pc))
  }

  // sync fflags/dirty_fs to csr
  io.csr.fflags := fflags
  io.csr.dirty_fs := dirty_fs

  // commit branch to brq
  val cfiCommitVec = VecInit(io.commits.valid.zip(io.commits.info.map(_.commitType)).map{case(v, t) => v && CommitType.isBranch(t)})
  io.bcommit := Mux(io.commits.isWalk, 0.U, PopCount(cfiCommitVec))

  // commit load/store to lsq
  val ldCommitVec = VecInit((0 until CommitWidth).map(i => io.commits.valid(i) && io.commits.info(i).commitType === CommitType.LOAD))
  val stCommitVec = VecInit((0 until CommitWidth).map(i => io.commits.valid(i) && io.commits.info(i).commitType === CommitType.STORE))
  io.lsq.lcommit := Mux(io.commits.isWalk, 0.U, PopCount(ldCommitVec))
  io.lsq.scommit := Mux(io.commits.isWalk, 0.U, PopCount(stCommitVec))
  io.lsq.pendingld := !io.commits.isWalk && io.commits.info(0).commitType === CommitType.LOAD && valid(deqPtr.value)
  io.lsq.pendingst := !io.commits.isWalk && io.commits.info(0).commitType === CommitType.STORE && valid(deqPtr.value)
  io.lsq.commit := !io.commits.isWalk && io.commits.valid(0)

  /**
    * state changes
    * (1) exceptions: when exception occurs, cancels all and switch to s_idle
    * (2) redirect: switch to s_walk or s_extrawalk (depends on whether there're pending instructions in dispatch1)
    * (3) walk: when walking comes to the end, switch to s_walk
    * (4) s_extrawalk to s_walk
    */
  val state_next = Mux(io.redirectOut.valid,
    s_idle,
    Mux(io.redirect.valid,
      Mux(io.enq.needAlloc.asUInt.orR, s_extrawalk, s_walk),
      Mux(state === s_walk && walkFinished,
        s_idle,
        Mux(state === s_extrawalk, s_walk, state)
      )
    )
  )
  state := state_next

  /**
    * pointers and counters
    */
  val deqPtrGenModule = Module(new RoqDeqPtrWrapper)
  deqPtrGenModule.io.state := state
  deqPtrGenModule.io.deq_v := commit_v
  deqPtrGenModule.io.deq_w := commit_w
  deqPtrGenModule.io.deq_exceptionVec := exceptionDataRead
  deqPtrGenModule.io.deq_flushPipe := writebackDataRead.map(_.flushPipe)
  deqPtrGenModule.io.intrBitSetReg := intrBitSetReg
  deqPtrGenModule.io.hasNoSpecExec := hasNoSpecExec
  deqPtrGenModule.io.commitType := deqDispatchData.commitType
  deqPtrVec := deqPtrGenModule.io.out
  val deqPtrVec_next = deqPtrGenModule.io.next_out

  val enqPtrGenModule = Module(new RoqEnqPtrWrapper)
  enqPtrGenModule.io.state := state
  enqPtrGenModule.io.deq_v := commit_v(0)
  enqPtrGenModule.io.deq_w := commit_w(0)
  enqPtrGenModule.io.deq_exceptionVec := deqExceptionVec
  enqPtrGenModule.io.deq_flushPipe := writebackDataRead(0).flushPipe
  enqPtrGenModule.io.intrBitSetReg := intrBitSetReg
  enqPtrGenModule.io.hasNoSpecExec := hasNoSpecExec
  enqPtrGenModule.io.commitType := deqDispatchData.commitType
  enqPtrGenModule.io.redirect := io.redirect
  enqPtrGenModule.io.allowEnqueue := allowEnqueue
  enqPtrGenModule.io.hasBlockBackward := hasBlockBackward
  enqPtrGenModule.io.enq := VecInit(io.enq.req.map(_.valid))
  enqPtr := enqPtrGenModule.io.out

  val thisCycleWalkCount = Mux(walkFinished, walkCounter, CommitWidth.U)
  // next walkPtrVec:
  // (1) redirect occurs: update according to state
  // (2) walk: move backwards
  val walkPtrVec_next = Mux(io.redirect.valid && state =/= s_extrawalk,
    Mux(state === s_walk,
      VecInit(walkPtrVec.map(_ - thisCycleWalkCount)),
      VecInit((0 until CommitWidth).map(i => enqPtr - (i+1).U))
    ),
    Mux(state === s_walk, VecInit(walkPtrVec.map(_ - CommitWidth.U)), walkPtrVec)
  )
  walkPtrVec := walkPtrVec_next

  val lastCycleRedirect = RegNext(io.redirect.valid)
  val trueValidCounter = Mux(lastCycleRedirect, distanceBetween(enqPtr, deqPtr), validCounter)
  val commitCnt = PopCount(io.commits.valid)
  validCounter := Mux(io.redirectOut.valid,
    0.U,
    Mux(state === s_idle,
      (validCounter - commitCnt) + dispatchNum,
      trueValidCounter
    )
  )

  allowEnqueue := Mux(io.redirectOut.valid,
    true.B,
    Mux(state === s_idle,
      validCounter + dispatchNum <= (RoqSize - RenameWidth).U,
      trueValidCounter <= (RoqSize - RenameWidth).U
    )
  )

  val currentWalkPtr = Mux(state === s_walk || state === s_extrawalk, walkPtr, enqPtr - 1.U)
  val redirectWalkDistance = distanceBetween(currentWalkPtr, io.redirect.bits.roqIdx)
  when (io.redirect.valid) {
    walkCounter := Mux(state === s_walk,
      redirectWalkDistance + io.redirect.bits.flushItself() - commitCnt,
      redirectWalkDistance + io.redirect.bits.flushItself()
    )
  }.elsewhen (state === s_walk) {
    walkCounter := walkCounter - commitCnt
    XSInfo(p"rolling back: $enqPtr $deqPtr walk $walkPtr walkcnt $walkCounter\n")
  }


  /**
    * States
    * We put all the stage bits changes here.

    * All events: (1) enqueue (dispatch); (2) writeback; (3) cancel; (4) dequeue (commit);
    * All states: (1) valid; (2) writebacked; (3) flagBkup
    */
  val commitReadAddr = Mux(state === s_idle, VecInit(deqPtrVec.map(_.value)), VecInit(walkPtrVec.map(_.value)))

  // enqueue logic writes 6 valid
  for (i <- 0 until RenameWidth) {
    when (canEnqueue(i) && !io.redirect.valid) {
      valid(enqPtrVec(i).value) := true.B
    }
  }
  // dequeue/walk logic writes 6 valid, dequeue and walk will not happen at the same time
  for (i <- 0 until CommitWidth) {
    when (io.commits.valid(i) && state =/= s_extrawalk) {
      valid(commitReadAddr(i)) := false.B
    }
  }
  // reset: when exception, reset all valid to false
  when (io.redirectOut.valid) {
    for (i <- 0 until RoqSize) {
      valid(i) := false.B
    }
  }
  when (reset.asBool) {
    for (i <- 0 until RoqSize) {
      valid(i) := false.B
    }
  }

  // status field: writebacked
  // enqueue logic set 6 writebacked to false
  for (i <- 0 until RenameWidth) {
    when (canEnqueue(i)) {
      writebacked(enqPtrVec(i).value) := selectFrontend(io.enq.req(i).bits.cf.exceptionVec, false).asUInt.orR
    }
  }
  // writeback logic set numWbPorts writebacked to true
  for (i <- 0 until numWbPorts) {
    when (io.exeWbResults(i).valid) {
      val wbIdx = io.exeWbResults(i).bits.uop.roqIdx.value
      writebacked(wbIdx) := true.B
    }
  }

  // flagBkup
  // enqueue logic set 6 flagBkup at most
  for (i <- 0 until RenameWidth) {
    when (canEnqueue(i)) {
      flagBkup(enqPtrVec(i).value) := enqPtrVec(i).flag
    }
  }


  /**
    * read and write of data modules
    */
  val commitReadAddr_next = Mux(state_next === s_idle,
    VecInit(deqPtrVec_next.map(_.value)),
    VecInit(walkPtrVec_next.map(_.value))
  )
  dispatchData.io.wen := canEnqueue
  dispatchData.io.waddr := enqPtrVec.map(_.value)
  dispatchData.io.wdata.zip(io.enq.req.map(_.bits)).map{ case (wdata, req) =>
    wdata.ldest := req.ctrl.ldest
    wdata.rfWen := req.ctrl.rfWen
    wdata.fpWen := req.ctrl.fpWen
    wdata.wflags := req.ctrl.fpu.wflags
    wdata.commitType := req.ctrl.commitType
    wdata.pdest := req.pdest
    wdata.old_pdest := req.old_pdest
    wdata.pc := req.cf.pc
    wdata.crossPageIPFFix := req.cf.crossPageIPFFix
    // wdata.exceptionVec := req.cf.exceptionVec
  }
  dispatchData.io.raddr := commitReadAddr_next

  writebackData.io.wen := io.exeWbResults.map(_.valid)
  writebackData.io.waddr := io.exeWbResults.map(_.bits.uop.roqIdx.value)
  writebackData.io.wdata.zip(io.exeWbResults.map(_.bits)).map{ case (wdata, wb) =>
    wdata.flushPipe := wb.uop.ctrl.flushPipe
  }
  writebackData.io.raddr := commitReadAddr_next

  for (i <- 0 until 16) {
    val exceptionData = Module(new SyncDataModuleTemplate(Bool(), RoqSize, CommitWidth, RenameWidth + writebackCount(i)))
    exceptionData.suggestName("exceptionData")
    var wPortIdx = 0
    for (j <- 0 until RenameWidth) {
      exceptionData.io.wen  (wPortIdx) := canEnqueue(j)
      exceptionData.io.waddr(wPortIdx) := enqPtrVec(j).value
      exceptionData.io.wdata(wPortIdx) := (if (allPossibleSet.contains(i)) io.enq.req(j).bits.cf.exceptionVec(i) else false.B)
      wPortIdx = wPortIdx + 1
    }
    if (csrWbCount(i) > 0) {
      exceptionData.io.wen  (wPortIdx) := io.exeWbResults(6).valid
      exceptionData.io.waddr(wPortIdx) := io.exeWbResults(6).bits.uop.roqIdx.value
      exceptionData.io.wdata(wPortIdx) := io.exeWbResults(6).bits.uop.cf.exceptionVec(i)
      wPortIdx = wPortIdx + 1
    }
    if (atomicsWbCount(i) > 0) {
      exceptionData.io.wen  (wPortIdx) := io.exeWbResults(4).valid
      exceptionData.io.waddr(wPortIdx) := io.exeWbResults(4).bits.uop.roqIdx.value
      exceptionData.io.wdata(wPortIdx) := io.exeWbResults(4).bits.uop.cf.exceptionVec(i)
      wPortIdx = wPortIdx + 1
    }
    if (loadWbCount(i) > 0) {
      exceptionData.io.wen  (wPortIdx) := io.exeWbResults(5).valid
      exceptionData.io.waddr(wPortIdx) := io.exeWbResults(5).bits.uop.roqIdx.value
      exceptionData.io.wdata(wPortIdx) := io.exeWbResults(5).bits.uop.cf.exceptionVec(i)
      wPortIdx = wPortIdx + 1
    }
    if (storeWbCount(i) > 0) {
      exceptionData.io.wen  (wPortIdx) := io.exeWbResults(16).valid
      exceptionData.io.waddr(wPortIdx) := io.exeWbResults(16).bits.uop.roqIdx.value
      exceptionData.io.wdata(wPortIdx) := io.exeWbResults(16).bits.uop.cf.exceptionVec(i)
      wPortIdx = wPortIdx + 1
      exceptionData.io.wen  (wPortIdx) := io.exeWbResults(17).valid
      exceptionData.io.waddr(wPortIdx) := io.exeWbResults(17).bits.uop.roqIdx.value
      exceptionData.io.wdata(wPortIdx) := io.exeWbResults(17).bits.uop.cf.exceptionVec(i)
      wPortIdx = wPortIdx + 1
    }

    exceptionData.io.raddr := VecInit(deqPtrVec_next.map(_.value))
    exceptionDataRead.zip(exceptionData.io.rdata).map{ case (d, r) => d(i) := r }
  }

  val fflagsDataModule = Module(new SyncDataModuleTemplate(UInt(5.W), RoqSize, CommitWidth, 7))
  var wPortIdx = 0
  // 4 FMACs
  for (i <- 0 until 4) {
    fflagsDataModule.io.wen  (wPortIdx) := io.exeWbResults(8+i).valid
    fflagsDataModule.io.waddr(wPortIdx) := io.exeWbResults(8+i).bits.uop.roqIdx.value
    fflagsDataModule.io.wdata(wPortIdx) := io.exeWbResults(8+i).bits.fflags
    wPortIdx = wPortIdx + 1
  }
  // 2 FMISCs (the first one includes I2F from JumpUnit)
  for (i <- 0 until 2) {
    fflagsDataModule.io.wen  (wPortIdx) := io.exeWbResults(14+i).valid
    fflagsDataModule.io.waddr(wPortIdx) := io.exeWbResults(14+i).bits.uop.roqIdx.value
    fflagsDataModule.io.wdata(wPortIdx) := io.exeWbResults(14+i).bits.fflags
    wPortIdx = wPortIdx + 1
  }
  // 1 FMISC (Int Wb)
  fflagsDataModule.io.wen  (wPortIdx) := io.exeWbResults(7).valid
  fflagsDataModule.io.waddr(wPortIdx) := io.exeWbResults(7).bits.uop.roqIdx.value
  fflagsDataModule.io.wdata(wPortIdx) := io.exeWbResults(7).bits.fflags
  fflagsDataModule.io.raddr := VecInit(deqPtrVec_next.map(_.value))
  fflagsDataRead := fflagsDataModule.io.rdata


  /**
    * debug info
    */
  XSDebug(p"enqPtr ${enqPtr} deqPtr ${deqPtr}\n")
  XSDebug("")
  for(i <- 0 until RoqSize){
    XSDebug(false, !valid(i), "-")
    XSDebug(false, valid(i) && writebacked(i), "w")
    XSDebug(false, valid(i) && !writebacked(i), "v")
  }
  XSDebug(false, true.B, "\n")

  for(i <- 0 until RoqSize) {
    if(i % 4 == 0) XSDebug("")
    XSDebug(false, true.B, "%x ", debug_microOp(i).cf.pc)
    XSDebug(false, !valid(i), "- ")
    XSDebug(false, valid(i) && writebacked(i), "w ")
    XSDebug(false, valid(i) && !writebacked(i), "v ")
    if(i % 4 == 3) XSDebug(false, true.B, "\n")
  }

  XSPerf("utilization", PopCount((0 until RoqSize).map(valid(_))))
  XSPerf("commitInstr", Mux(io.commits.isWalk, 0.U, PopCount(io.commits.valid)))
  XSPerf("commitInstrLoad", Mux(io.commits.isWalk, 0.U, PopCount(io.commits.valid.zip(io.commits.info.map(_.commitType)).map{ case (v, t) => v && t === CommitType.LOAD})))
  XSPerf("commitInstrStore", Mux(io.commits.isWalk, 0.U, PopCount(io.commits.valid.zip(io.commits.info.map(_.commitType)).map{ case (v, t) => v && t === CommitType.STORE})))
  XSPerf("writeback", PopCount((0 until RoqSize).map(i => valid(i) && writebacked(i))))
  // XSPerf("enqInstr", PopCount(io.dp1Req.map(_.fire())))
  // XSPerf("d2rVnR", PopCount(io.dp1Req.map(p => p.valid && !p.ready)))
  XSPerf("walkInstr", Mux(io.commits.isWalk, PopCount(io.commits.valid), 0.U))
  XSPerf("walkCycle", state === s_walk || state === s_extrawalk)
  val deqNotWritebacked = valid(deqPtr.value) && !writebacked(deqPtr.value)
  val deqUopCommitType = io.commits.info(0).commitType
  XSPerf("waitNormalCycle", deqNotWritebacked && deqUopCommitType === CommitType.NORMAL)
  XSPerf("waitBranchCycle", deqNotWritebacked && deqUopCommitType === CommitType.BRANCH)
  XSPerf("waitLoadCycle", deqNotWritebacked && deqUopCommitType === CommitType.LOAD)
  XSPerf("waitStoreCycle", deqNotWritebacked && deqUopCommitType === CommitType.STORE)
  XSPerf("roqHeadPC", io.commits.info(0).pc)

  val instrCnt = RegInit(0.U(64.W))
  val retireCounter = Mux(state === s_idle, commitCnt, 0.U)
  instrCnt := instrCnt + retireCounter
  io.csr.perfinfo.retiredInstr := RegNext(retireCounter)

  //difftest signals
  val firstValidCommit = (deqPtr + PriorityMux(io.commits.valid, VecInit(List.tabulate(CommitWidth)(_.U)))).value

  val skip = Wire(Vec(CommitWidth, Bool()))
  val wen = Wire(Vec(CommitWidth, Bool()))
  val wdata = Wire(Vec(CommitWidth, UInt(XLEN.W)))
  val lpaddr = Wire(Vec(CommitWidth, UInt(PAddrBits.W)))
  val ltype = Wire(Vec(CommitWidth, UInt(32.W)))
  val lfu = Wire(Vec(CommitWidth, UInt(4.W)))
  val wdst = Wire(Vec(CommitWidth, UInt(32.W)))
  val diffTestDebugLrScValid = Wire(Vec(CommitWidth, Bool()))
  val wpc = Wire(Vec(CommitWidth, UInt(XLEN.W)))
  val trapVec = Wire(Vec(CommitWidth, Bool()))
  val isRVC = Wire(Vec(CommitWidth, Bool()))
  for(i <- 0 until CommitWidth) {
    // io.commits(i).valid
    val idx = deqPtrVec(i).value
    val uop = debug_microOp(idx)
    val DifftestSkipSC = false
    if(!DifftestSkipSC){
      skip(i) := (debug_exuDebug(idx).isMMIO || debug_exuDebug(idx).isPerfCnt) && io.commits.valid(i)
    }else{
      skip(i) := (
          debug_exuDebug(idx).isMMIO ||
          debug_exuDebug(idx).isPerfCnt ||
          uop.ctrl.fuType === FuType.mou && uop.ctrl.fuOpType === LSUOpType.sc_d ||
          uop.ctrl.fuType === FuType.mou && uop.ctrl.fuOpType === LSUOpType.sc_w
        ) && io.commits.valid(i)
    }
    wen(i) := io.commits.valid(i) && uop.ctrl.rfWen && uop.ctrl.ldest =/= 0.U
    wdata(i) := debug_exuData(idx)
    lpaddr(i) := debug_exuDebug(idx).paddr
    lfu(i) := uop.ctrl.fuType
    ltype(i) := uop.ctrl.fuOpType
    wdst(i) := uop.ctrl.ldest
    diffTestDebugLrScValid(i) := uop.diffTestDebugLrScValid
    wpc(i) := SignExt(uop.cf.pc, XLEN)
    trapVec(i) := io.commits.valid(i) && (state===s_idle) && uop.ctrl.isXSTrap
    isRVC(i) := uop.cf.brUpdate.pd.isRVC
  }
  val retireCounterFix = Mux(io.redirectOut.valid, 1.U, retireCounter)
  val retirePCFix = SignExt(Mux(io.redirectOut.valid, debug_deqUop.cf.pc, debug_microOp(firstValidCommit).cf.pc), XLEN)
  val retireInstFix = Mux(io.redirectOut.valid, debug_deqUop.cf.instr, debug_microOp(firstValidCommit).cf.instr)

  val scFailed = !diffTestDebugLrScValid(0) &&
    debug_deqUop.ctrl.fuType === FuType.mou &&
    (debug_deqUop.ctrl.fuOpType === LSUOpType.sc_d || debug_deqUop.ctrl.fuOpType === LSUOpType.sc_w)

  val hitTrap = trapVec.reduce(_||_)
  val trapCode = PriorityMux(wdata.zip(trapVec).map(x => x._2 -> x._1))
  val trapPC = SignExt(PriorityMux(wpc.zip(trapVec).map(x => x._2 ->x._1)), XLEN)

  if (!env.FPGAPlatform) {

    val difftestIntrNO = WireInit(0.U(XLEN.W))
    val difftestCause = WireInit(0.U(XLEN.W))
    ExcitingUtils.addSink(difftestIntrNO, "difftestIntrNOfromCSR")
    ExcitingUtils.addSink(difftestCause, "difftestCausefromCSR")
    XSDebug(difftestIntrNO =/= 0.U, "difftest intrNO set %x\n", difftestIntrNO)

    ExcitingUtils.addSource(RegNext(retireCounterFix), "difftestCommit", ExcitingUtils.Debug)
    ExcitingUtils.addSource(RegNext(retirePCFix), "difftestThisPC", ExcitingUtils.Debug)//first valid PC
    ExcitingUtils.addSource(RegNext(retireInstFix), "difftestThisINST", ExcitingUtils.Debug)//first valid inst
    ExcitingUtils.addSource(RegNext(skip.asUInt), "difftestSkip", ExcitingUtils.Debug)
    ExcitingUtils.addSource(RegNext(isRVC.asUInt), "difftestIsRVC", ExcitingUtils.Debug)
    ExcitingUtils.addSource(RegNext(wen.asUInt), "difftestWen", ExcitingUtils.Debug)
    ExcitingUtils.addSource(RegNext(wpc), "difftestWpc", ExcitingUtils.Debug)
    ExcitingUtils.addSource(RegNext(wdata), "difftestWdata", ExcitingUtils.Debug)
    ExcitingUtils.addSource(RegNext(wdst), "difftestWdst", ExcitingUtils.Debug)
    ExcitingUtils.addSource(RegNext(scFailed), "difftestScFailed", ExcitingUtils.Debug)
    ExcitingUtils.addSource(RegNext(difftestIntrNO), "difftestIntrNO", ExcitingUtils.Debug)
    ExcitingUtils.addSource(RegNext(difftestCause), "difftestCause", ExcitingUtils.Debug)

    ExcitingUtils.addSource(RegNext(hitTrap), "trapValid")
    ExcitingUtils.addSource(RegNext(trapCode), "trapCode")
    ExcitingUtils.addSource(RegNext(trapPC), "trapPC")
    ExcitingUtils.addSource(RegNext(GTimer()), "trapCycleCnt")
    ExcitingUtils.addSource(RegNext(instrCnt), "trapInstrCnt")

    if(EnableBPU){
      ExcitingUtils.addSource(hitTrap, "XSTRAP", ConnectionType.Debug)
    }
  }

  if (env.DualCoreDifftest) {
    difftestIO.commit := RegNext(retireCounterFix)
    difftestIO.thisPC := RegNext(retirePCFix)
    difftestIO.thisINST := RegNext(retireInstFix)
    difftestIO.skip := RegNext(skip.asUInt)
    difftestIO.wen := RegNext(wen.asUInt)
    difftestIO.wdata := RegNext(wdata)
    difftestIO.wdst := RegNext(wdst)
    difftestIO.wpc := RegNext(wpc)
    difftestIO.isRVC := RegNext(isRVC.asUInt)
    difftestIO.scFailed := RegNext(scFailed)
<<<<<<< HEAD
    difftestIO.lpaddr := RegNext(lpaddr)
    difftestIO.ltype := RegNext(ltype)
    difftestIO.lfu := RegNext(lfu)
=======

    trapIO.valid := RegNext(hitTrap)
    trapIO.code := RegNext(trapCode)
    trapIO.pc := RegNext(trapPC)
    trapIO.cycleCnt := RegNext(GTimer())
    trapIO.instrCnt := RegNext(instrCnt)
>>>>>>> 07a89586
  }
}<|MERGE_RESOLUTION|>--- conflicted
+++ resolved
@@ -872,17 +872,14 @@
     difftestIO.wpc := RegNext(wpc)
     difftestIO.isRVC := RegNext(isRVC.asUInt)
     difftestIO.scFailed := RegNext(scFailed)
-<<<<<<< HEAD
     difftestIO.lpaddr := RegNext(lpaddr)
     difftestIO.ltype := RegNext(ltype)
     difftestIO.lfu := RegNext(lfu)
-=======
 
     trapIO.valid := RegNext(hitTrap)
     trapIO.code := RegNext(trapCode)
     trapIO.pc := RegNext(trapPC)
     trapIO.cycleCnt := RegNext(GTimer())
     trapIO.instrCnt := RegNext(instrCnt)
->>>>>>> 07a89586
   }
 }