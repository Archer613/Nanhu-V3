--- conflicted
+++ resolved
@@ -6,12 +6,8 @@
 import xiangshan._
 import utils._
 import xiangshan.backend.LSUOpType
-<<<<<<< HEAD
-=======
-import xiangshan.backend.fu.fpu.Fflags
 import xiangshan.mem.{LqPtr, SqPtr}
 
->>>>>>> a0cbe345
 object roqDebugId extends Function0[Integer] {
   var x = 0
   def apply(): Integer = {
@@ -53,19 +49,7 @@
   val resp = Vec(RenameWidth, Output(new RoqPtr))
 }
 
-class RoqDispatchData extends XSBundle {
-  // commit info
-  val ldest = UInt(5.W)
-  val rfWen = Bool()
-  val fpWen = Bool()
-  val commitType = CommitType()
-  val pdest = UInt(PhyRegIdxWidth.W)
-  val old_pdest = UInt(PhyRegIdxWidth.W)
-  val lqIdx = new LqPtr
-  val sqIdx = new SqPtr
-
-  // exception info
-  val pc = UInt(VAddrBits.W)
+class RoqDispatchData extends RoqCommitInfo {
   val crossPageIPFFix = Bool()
   val exceptionVec = Vec(16, Bool())
 }
@@ -73,7 +57,7 @@
 class RoqWbData extends XSBundle {
   // mostly for exceptions
   val exceptionVec = Vec(16, Bool())
-  val fflags = new Fflags
+  val fflags = UInt(5.W)
   val flushPipe = Bool()
 }
 
@@ -225,27 +209,8 @@
   // val writebacked = Reg(Vec(RoqSize, Bool()))
   val writebacked = Mem(RoqSize, Bool())
   // data for redirect, exception, etc.
-<<<<<<< HEAD
-  val flagBkup = RegInit(VecInit(List.fill(RoqSize)(false.B)))
-  val exuFflags = Mem(RoqSize, UInt(5.W))
-
-  // uop field used when commit
-  // flushPipe (wb) (commit) (used in roq)
-  // lidx (wb) (commit)
-  // sidx (wb) (commit)
-  // uop.ctrl.commitType (wb) (commit) (L/S)
-  // exceptionVec (wb) (commit)
-  // roqIdx (dispatch) (commit)
-  // crossPageIPFFix (dispatch) (commit)
-
-  // uop field used when walk
-  // ctrl.fpWen (dispatch) (walk)
-  // ctrl.rfWen (dispatch) (walk)
-  // ldest (dispatch) (walk)
-=======
   // val flagBkup = RegInit(VecInit(List.fill(RoqSize)(false.B)))
   val flagBkup = Mem(RoqSize, Bool())
->>>>>>> a0cbe345
 
   // data for debug
   // Warn: debug_* prefix should not exist in generated verilog.
@@ -346,24 +311,7 @@
       }
     }
   }
-<<<<<<< HEAD
-
-  // Writeback
-  val firedWriteback = io.exeWbResults.map(_.fire())
-  XSInfo(PopCount(firedWriteback) > 0.U, "writebacked %d insts\n", PopCount(firedWriteback))
-  for(i <- 0 until numWbPorts) {
-    when(io.exeWbResults(i).fire()){
-      val wbIdxExt = io.exeWbResults(i).bits.uop.roqIdx
-      val wbIdx = wbIdxExt.value
-	  val wbUop = io.exeWbResults(i).bits.uop
-	  val wbData = io.exeWbResults(i).bits.data
-      microOp(wbIdx).cf.exceptionVec := wbUop.cf.exceptionVec
-      microOp(wbIdx).lqIdx := wbUop.lqIdx
-      microOp(wbIdx).sqIdx := wbUop.sqIdx
-      microOp(wbIdx).ctrl.flushPipe := wbUop.ctrl.flushPipe
-      microOp(wbIdx).diffTestDebugLrScValid := wbUop.diffTestDebugLrScValid
-      debug_exuData(wbIdx) := Mux(wbUop.ctrl.fpWen, ieee(wbData), wbData)
-=======
+
   // debug info for enqueue (dispatch)
   val dispatchNum = Mux(io.enq.canAccept, PopCount(Cat(io.enq.req.map(_.valid))), 0.U)
   XSDebug(p"(ready, valid): ${io.enq.canAccept}, ${Binary(Cat(io.enq.req.map(_.valid)))}\n")
@@ -380,7 +328,6 @@
       debug_microOp(wbIdx).ctrl.flushPipe := io.exeWbResults(i).bits.uop.ctrl.flushPipe
       debug_microOp(wbIdx).diffTestDebugLrScValid := io.exeWbResults(i).bits.uop.diffTestDebugLrScValid
       debug_exuData(wbIdx) := io.exeWbResults(i).bits.data
->>>>>>> a0cbe345
       debug_exuDebug(wbIdx) := io.exeWbResults(i).bits.debug
 
       val debug_Uop = debug_microOp(wbIdx)
@@ -445,15 +392,17 @@
   val usedSpaceForMPR = Reg(Vec(RenameWidth, Bool()))
 
   // wiring to csr
-<<<<<<< HEAD
-  val fflags = Wire(new Valid(UInt(5.W)))
-  fflags.valid := false.B
-  fflags.bits := 0.U
-  val dirty_fs = WireInit(false.B)
-=======
-  val fflags = WireInit(0.U.asTypeOf(new Fflags))
-  val dirty_fs = Mux(io.commits.isWalk, false.B, Cat(io.commits.valid.zip(io.commits.info.map(_.fpWen)).map{case (v, w) => v & w}).orR)
->>>>>>> a0cbe345
+  val (wflags, fpWen) = (0 until CommitWidth).map(i => {
+    val v = io.commits.valid(i)
+    val info = io.commits.info(i)
+    (v & info.wflags, v & info.fpWen)
+  }).unzip
+  val fflags = Wire(Valid(UInt(5.W)))
+  fflags.valid := Mux(io.commits.isWalk, false.B, Cat(wflags).orR())
+  fflags.bits := wflags.zip(writebackDataRead.map(_.fflags)).map({
+    case (w, f) => Mux(w, f, 0.U)
+  }).reduce(_|_)
+  val dirty_fs = Mux(io.commits.isWalk, false.B, Cat(fpWen).orR())
 
   io.commits.isWalk := state =/= s_idle
   val commit_v = Mux(state === s_idle, VecInit(deqPtrVec.map(ptr => valid(ptr.value))), VecInit(walkPtrVec.map(ptr => valid(ptr.value))))
@@ -461,84 +410,11 @@
   val commit_exception = dispatchDataRead.zip(writebackDataRead).map{ case (d, w) => mergeExceptionVec(d, w).asUInt.orR }
   val commit_block = VecInit((0 until CommitWidth).map(i => !commit_w(i) || commit_exception(i) || writebackDataRead(i).flushPipe))
   for (i <- 0 until CommitWidth) {
-<<<<<<< HEAD
-    io.commits.valid(i) := false.B
-    io.commits.uop(i)   := DontCare
-
-    switch(state){
-      is(s_idle){
-        val commitIdx = deqPtr + i.U
-        val commitUop = microOp(commitIdx)
-        val hasException = Cat(commitUop.cf.exceptionVec).orR() || intrEnable
-        val canCommit = if(i!=0) (io.commits.valid(i-1) && !io.commits.uop(i-1).ctrl.flushPipe) else true.B
-        val v = valid(commitIdx)
-        val w = writebacked(commitIdx)
-        io.commits.valid(i) := v && w && canCommit && !hasException
-        io.commits.uop(i) := commitUop
-
-        storeCommitVec(i) := io.commits.valid(i) &&
-          commitUop.ctrl.commitType === CommitType.STORE
-
-        cfiCommitVec(i) := io.commits.valid(i) &&
-          !commitUop.cf.brUpdate.pd.notCFI
-
-        val commitFflags = exuFflags(commitIdx)
-        when(io.commits.valid(i)){
-          when(commitUop.ctrl.fpu.wflags){
-            // update fflags
-            fflags.bits := exuFflags(commitIdx)
-            fflags.valid := true.B
-          }
-          when(commitUop.ctrl.fpWen){
-            // set fs to dirty
-            dirty_fs := true.B
-          }
-        }
-
-        XSInfo(io.commits.valid(i),
-          "retired pc %x wen %d ldest %d pdest %x old_pdest %x data %x fflags: %b\n",
-          commitUop.cf.pc,
-          commitUop.ctrl.rfWen,
-          commitUop.ctrl.ldest,
-          commitUop.pdest,
-          commitUop.old_pdest,
-          debug_exuData(commitIdx),
-          exuFflags(commitIdx).asUInt
-        )
-        XSInfo(io.commits.valid(i) && debug_exuDebug(commitIdx).isMMIO,
-          "difftest skiped pc0x%x\n",
-          commitUop.cf.pc
-        )
-      }
-
-      is(s_walk){
-        val idx = walkPtrVec(i).value
-        val v = valid(idx)
-        val walkUop = microOp(idx)
-        io.commits.valid(i) := v && shouldWalkVec(i)
-        io.commits.uop(i) := walkUop
-        when(shouldWalkVec(i)){
-          v := false.B
-        }
-        XSInfo(io.commits.valid(i) && shouldWalkVec(i), "walked pc %x wen %d ldst %d data %x\n",
-          walkUop.cf.pc,
-          walkUop.ctrl.rfWen,
-          walkUop.ctrl.ldest,
-          debug_exuData(idx)
-        )
-=======
     // defaults: state === s_idle and instructions commit
     // when intrBitSetReg, allow only one instruction to commit at each clock cycle
     val isBlocked = if (i != 0) Cat(commit_block.take(i)).orR || intrBitSetReg else intrEnable
     io.commits.valid(i) := commit_v(i) && commit_w(i) && !isBlocked && !commit_exception(i)
     io.commits.info(i)  := dispatchDataRead(i)
-
-    when (state === s_idle) {
-      when (io.commits.valid(i) && writebackDataRead(i).fflags.asUInt.orR()) {
-        fflags := writebackDataRead(i).fflags
->>>>>>> a0cbe345
-      }
-    }
 
     when (state === s_walk) {
       io.commits.valid(i) := commit_v(i) && shouldWalkVec(i)
@@ -590,6 +466,7 @@
     wdata.ldest := req.ctrl.ldest
     wdata.rfWen := req.ctrl.rfWen
     wdata.fpWen := req.ctrl.fpWen
+    wdata.wflags := req.ctrl.fpu.wflags
     wdata.commitType := req.ctrl.commitType
     wdata.pdest := req.pdest
     wdata.old_pdest := req.old_pdest
