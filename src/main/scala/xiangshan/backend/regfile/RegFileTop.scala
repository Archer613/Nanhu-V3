/***************************************************************************************
 * Copyright (c) 2020-2023 Institute of Computing Technology, Chinese Academy of Sciences
 *
 * XiangShan is licensed under Mulan PSL v2.
 * You can use this software according to the terms and conditions of the Mulan PSL v2.
 * You may obtain a copy of Mulan PSL v2 at:
 *          http://license.coscl.org.cn/MulanPSL2
 *
 * THIS SOFTWARE IS PROVIDED ON AN "AS IS" BASIS, WITHOUT WARRANTIES OF ANY KIND,
 * EITHER EXPRESS OR IMPLIED, INCLUDING BUT NOT LIMITED TO NON-INFRINGEMENT,
 * MERCHANTABILITY OR FIT FOR A PARTICULAR PURPOSE.
 *
 * See the Mulan PSL v2 for more details.
 ***************************************************************************************/
/***************************************************************************************
 * Author: Liang Sen
 * E-mail: liangsen20z@ict.ac.cn
 * Date: 2023-06-19
 ****************************************************************************************/
package xiangshan.backend.regfile

import org.chipsalliance.cde.config.Parameters
import chisel3._
import chisel3.experimental.prefix
import chisel3.util._
import difftest._
import freechips.rocketchip.diplomacy.{LazyModule, LazyModuleImp}
import xiangshan.backend.issue.RsIdx
import xiangshan.backend.writeback.{WriteBackSinkNode, WriteBackSinkParam, WriteBackSinkType}
import xiangshan.frontend.Ftq_RF_Components
import xiangshan.vector.HasVectorParameters
import xiangshan._
import xiangshan.backend.execute.exu.ExuType
import xiangshan.vector.vbackend.vregfile.{MoveReq, VectorRfReadPort}
import xs.utils.{DelayN, SignExt, ZeroExt}

class ScalarRfReadPort(implicit p:Parameters) extends XSBundle{
  val addr = Input(UInt(PhyRegIdxWidth.W))
  val fdata = Output(UInt(XLEN.W))
  val idata = Output(UInt(XLEN.W))
}

object RegFileTop{
  def extractElement(vsrc:UInt, sew:UInt, uopIdx:UInt, nf:UInt, VLEN:Int, XLEN:Int): UInt = {
    require(vsrc.getWidth == VLEN)
    val elemsIdx = MuxCase(uopIdx, Seq(
      (nf === 2.U) -> uopIdx / 2.U,
      (nf === 3.U) -> uopIdx / 3.U,
      (nf === 4.U) -> uopIdx / 4.U,
      (nf === 5.U) -> uopIdx / 5.U,
      (nf === 6.U) -> uopIdx / 6.U,
      (nf === 7.U) -> uopIdx / 7.U,
      (nf === 8.U) -> uopIdx / 8.U,
    ))
    val res = WireInit(0.U(XLEN.W))
    val vsrcSplit8  = VecInit(Seq.tabulate(VLEN / 8)(idx => vsrc(idx * 8 + 7,  idx * 8)))
    val vsrcSplit16 = VecInit(Seq.tabulate(VLEN / 16)(idx => vsrc(idx * 16 + 15,  idx * 16)))
    val vsrcSplit32 = VecInit(Seq.tabulate(VLEN / 32)(idx => vsrc(idx * 32 + 31,  idx * 32)))
    val vsrcSplit64 = VecInit(Seq.tabulate(VLEN / 64)(idx => vsrc(idx * 64 + 63,  idx * 64)))
    res := MuxCase(0.U, Seq(
      (sew === 0.U) -> ZeroExt(vsrcSplit8(elemsIdx(log2Ceil(VLEN / 8) - 1, 0)), XLEN),
      (sew === 1.U) -> ZeroExt(vsrcSplit16(elemsIdx(log2Ceil(VLEN / 16) - 1, 0)), XLEN),
      (sew === 2.U) -> ZeroExt(vsrcSplit32(elemsIdx(log2Ceil(VLEN / 32) - 1, 0)), XLEN),
      (sew === 3.U) -> ZeroExt(vsrcSplit64(elemsIdx(log2Ceil(VLEN / 64) - 1, 0)), XLEN),
    ))
    res
  }
}

class AddrGen(implicit p:Parameters) extends XSModule{
  val io = IO(new Bundle{
    val base = Input(UInt(XLEN.W))
    val stride = Input(UInt(XLEN.W))
    val offset = Input(UInt(VLEN.W))
    val sew = Input(UInt(2.W))
    val isStride = Input(Bool())
    val uopIdx = Input(UInt(7.W))
    val target = Output(UInt(XLEN.W))
  })
  private val rawOffset = RegFileTop.extractElement(io.offset, io.sew, io.uopIdx, 1.U, VLEN, XLEN)
  private val offset = MuxCase(0.U(VAddrBits.W), Seq(
    (io.sew === 0.U) -> SignExt(rawOffset(7, 0), VAddrBits),
    (io.sew === 1.U) -> SignExt(rawOffset(15, 0), VAddrBits),
    (io.sew === 2.U) -> SignExt(rawOffset(31, 0), VAddrBits),
    (io.sew === 3.U) -> rawOffset(VAddrBits - 1, 0),
  ))
  private val offsetTarget = io.base(VAddrBits - 1, 0) + offset

  private val stride = Wire(UInt((VAddrBits + 1).W))
  stride := MuxCase(0.U((VAddrBits + 1).W), Seq(
    (io.sew === 0.U) -> SignExt(io.stride(7, 0), VAddrBits + 1),
    (io.sew === 1.U) -> SignExt(io.stride(15, 0), VAddrBits + 1),
    (io.sew === 2.U) -> SignExt(io.stride(31, 0), VAddrBits + 1),
    (io.sew === 3.U) -> Cat(io.stride(XLEN - 1), io.stride(VAddrBits - 1, 0)),
  ))
  private val strideOffset = (stride.asSInt * io.uopIdx)(VAddrBits - 1, 0).asUInt
  private val strideTarget = strideOffset + io.base(VAddrBits - 1, 0)

  io.target := Mux(io.isStride, strideTarget, offsetTarget)
}

class RegFileTop(extraScalarRfReadPort: Int)(implicit p:Parameters) extends LazyModule with HasXSParameter with HasVectorParameters{
  val issueNode = new RegFileNode
  val writebackNode = new WriteBackSinkNode(WriteBackSinkParam("RegFile Top", WriteBackSinkType.regFile))

  lazy val module = new Impl
  class Impl extends LazyModuleImp(this) {
    val pcReadNum:Int = issueNode.out.count(_._2._2.hasJmp) * 2 + issueNode.out.count(_._2._2.hasLoad) + issueNode.out.count(_._2._2.hasSpecialLoad)
    println("\nRegfile Configuration:")
    println(s"PC read num: $pcReadNum \n")
    println("Regfile Writeback Info:")

    val io = IO(new Bundle{
      val hartId = Input(UInt(64.W))
      val mmuEnable = Input(Bool())
      val pcReadAddr = Output(Vec(pcReadNum, UInt(log2Ceil(FtqSize).W)))
      val pcReadData = Input(Vec(pcReadNum, new Ftq_RF_Components))
      val vectorReads = Vec(loadUnitNum * 2, Flipped(new VectorRfReadPort))
      val extraReads = Vec(extraScalarRfReadPort, new ScalarRfReadPort)
      val vectorRfMoveReq = Output(Vec(loadUnitNum, Valid(new MoveReq)))
      val debug_int_rat = Input(Vec(32, UInt(PhyRegIdxWidth.W)))
      val debug_fp_rat = Input(Vec(32, UInt(PhyRegIdxWidth.W)))
      val redirect = Input(Valid(new Redirect))
    })
    require(issueNode.in.count(_._2._1.isIntRs) <= 1)
    require(issueNode.in.count(_._2._1.isMemRs) <= 1)
    require(issueNode.in.count(_._2._1.isFpRs) <= 1)
    require(writebackNode.in.length == 1)
    require(issueNode.out.count(_._2._2.hasJmp) == 1)

    private val wb = writebackNode.in.flatMap(i => i._1.zip(i._2._1))
    wb.zipWithIndex.foreach({ case ((_, cfg), idx) =>
      println(s"port $idx ${cfg.name} #${cfg.id} write Int: ${cfg.writeIntRf} write Fp: ${cfg.writeFpRf} bypass Int: ${cfg.bypassIntRegfile} bypass Fp: ${cfg.bypassFpRegfile}")
    })
    println("")

    private val fromRs = issueNode.in.flatMap(i => i._1.zip(i._2._2).map(e => (e._1, e._2, i._2._1)))
    private val toExuMap = issueNode.out.map(i => i._2._2 -> (i._1, i._2._2, i._2._1)).toMap

    private val needIntSrc = issueNode.out.filter(i => i._2._2.readIntegerRegfile).map(i => (i._1, i._2._2, i._2._1))
    private val needFpSrc = issueNode.out.filter(i => i._2._2.readFloatingRegfile).map(i => (i._1, i._2._2, i._2._1))

    private val writeIntRfBypass = wb.filter(i => i._2.bypassIntRegfile)
    private val writeIntRf = wb.filter(i => !i._2.bypassIntRegfile && i._2.writeIntRf)
    private val writeFpRfBypass = wb.filter(i => i._2.bypassFpRegfile)
    private val writeFpRf = wb.filter(i => !i._2.bypassFpRegfile && i._2.writeFpRf).map({case(wb, cfg) =>
      if(cfg.exuType == ExuType.mul){
        (Pipe(wb), cfg)
      } else {
        (wb, cfg)
      }
    })

    private val intReadNum = needIntSrc.map(_._2.intSrcNum).sum
    private val fpReadNum = needFpSrc.filterNot(_._2.hasStd).map(_._2.fpSrcNum).sum
    private val stdFpReadNum = needFpSrc.filter(_._2.hasStd).map(_._2.fpSrcNum).sum

    println(s"intReadNum: $intReadNum, fpReadNum: $fpReadNum")

    private val intRf = Module(new GenericRegFile(NRPhyRegs, writeIntRf.length, writeIntRfBypass.length, intReadNum, extraScalarRfReadPort, XLEN, "IntegerRegFile", true))
    private val fpRf = Module(new GenericRegFile(NRPhyRegs, writeFpRf.length, writeFpRfBypass.length, fpReadNum, extraScalarRfReadPort + stdFpReadNum, XLEN, "FloatingRegFile", false))

    private val intWriteBackSinks = intRf.io.write ++ intRf.io.bypassWrite
    private val intWriteBackSources = writeIntRf ++ writeIntRfBypass
    intWriteBackSinks.zip(intWriteBackSources.map(_._1)).foreach({case(sink, source) =>
      sink.en := source.valid && source.bits.uop.ctrl.rfWen && source.bits.uop.pdest =/= 0.U
      sink.addr := source.bits.uop.pdest
      sink.data := source.bits.data
    })

    private val fpWriteBackSinks = fpRf.io.write ++ fpRf.io.bypassWrite
    private val fpWriteBackSources = writeFpRf ++ writeFpRfBypass
    fpWriteBackSinks.zip(fpWriteBackSources.map(_._1)).foreach({ case (sink, source) =>
      sink.en := source.valid && source.bits.uop.ctrl.fpWen
      sink.addr := source.bits.uop.pdest
      sink.data := source.bits.data
    })

    private var intRfReadIdx = 0
    private var fpRfReadIdx = 0
    private var pcReadPortIdx = 0
    private var vecReadPortIdx = 0
    private var vecMoveReqPortIdx = 0
    private var noBypassFpReadIdx = extraScalarRfReadPort
    for(in <- fromRs){
      val out = toExuMap(in._2)
      val exuComplexParam = in._2
      val bi = in._1
      val bo = out._1

      prefix(s"${exuComplexParam.name}_${exuComplexParam.id}") {
        val exuInBundle = WireInit(bi.issue.bits)
        exuInBundle.src := DontCare

        if (exuComplexParam.isIntType) {
          val issueBundle = WireInit(bi.issue.bits)
          val srcNum = exuComplexParam.intSrcNum
          for((d, addr) <- issueBundle.src.zip(bi.issue.bits.uop.psrc).take(srcNum)){
            intRf.io.read(intRfReadIdx).addr := addr
            d := intRf.io.read(intRfReadIdx).data
            intRfReadIdx = intRfReadIdx + 1
          }
          if(exuComplexParam.hasJmp){
            io.pcReadAddr(pcReadPortIdx) := bi.issue.bits.uop.cf.ftqPtr.value
            io.pcReadAddr(pcReadPortIdx + 1) := (bi.issue.bits.uop.cf.ftqPtr + 1.U).value
            val instrPc = io.pcReadData(pcReadPortIdx).getPc(bi.issue.bits.uop.cf.ftqOffset)
            val jalrTarget = io.pcReadData(pcReadPortIdx + 1).startAddr
            pcReadPortIdx = pcReadPortIdx + 2
            exuInBundle := ImmExtractor(exuComplexParam, issueBundle, Some(instrPc), Some(jalrTarget), Some(io.mmuEnable))
          } else {
            exuInBundle := ImmExtractor(exuComplexParam, issueBundle)
          }
        } else if(exuComplexParam.isFpType){
          val srcNum = exuComplexParam.fpSrcNum
          for ((d, addr) <- exuInBundle.src.zip(bi.issue.bits.uop.psrc).take(srcNum)) {
            fpRf.io.read(fpRfReadIdx).addr := addr
            d := fpRf.io.read(fpRfReadIdx).data
            fpRfReadIdx = fpRfReadIdx + 1
          }
        } else if (exuComplexParam.isMemType && !exuComplexParam.isSpecialLoad) {
          val issueBundle = WireInit(bi.issue.bits)

          val is2Stage = SrcType.isVec(bi.issue.bits.uop.ctrl.srcType(1)) || SrcType.isReg(bi.issue.bits.uop.ctrl.srcType(1))
          val isUnitStride = (bi.issue.bits.uop.ctrl.fuType === FuType.ldu || bi.issue.bits.uop.ctrl.fuType === FuType.stu) && !is2Stage
          val isStd = bi.issue.bits.uop.ctrl.fuType === FuType.std
          val uopIdx = bi.issue.bits.uop.uopIdx
          val sew = bi.issue.bits.uop.vctrl.eew(0)
<<<<<<< HEAD
          val uopDelay = RegEnable(bi.issue.bits.uop, bi.issue.valid)
=======
          val uopDelay = RegEnable(bi.issue.bits.uop, bi.issue.valid && bi.issue.bits.uop.ctrl.isVector)
>>>>>>> 9a02e459

          io.vectorReads(vecReadPortIdx).addr := Mux(isStd, bi.issue.bits.uop.psrc(2), bi.issue.bits.uop.psrc(1))
          //Mask read
          io.vectorReads(vecReadPortIdx + 1).addr := bi.issue.bits.uop.vm
          val vmVal = RegEnable(io.vectorReads(vecReadPortIdx + 1).data, bi.issue.valid && bi.issue.bits.uop.ctrl.isVector)
<<<<<<< HEAD
          val isMaskDisabled = uopDelay.vctrl.vm && !(vmVal(uopDelay.uopIdx).asBool)
=======
          val isMaskDisabled = uopDelay.vctrl.vm && !(vmVal(uopIdx).asBool)
>>>>>>> 9a02e459
          val isTailDisabled = uopDelay.isTail
          val isPrestartDisabled = uopDelay.isPrestart
          //Base address read
          intRf.io.read(intRfReadIdx).addr := bi.issue.bits.uop.psrc(0)
          //Stride read
          intRf.io.read(intRfReadIdx + 1).addr := bi.issue.bits.uop.psrc(1)
          //Scalar STD data read
          fpRf.io.readNoBypass(noBypassFpReadIdx).addr := bi.issue.bits.uop.psrc(0)
          //Move req
          io.vectorRfMoveReq(vecMoveReqPortIdx).valid := uopDelay.ctrl.fuType === FuType.ldu &&
            RegNext(!bi.hold && bi.issue.valid, false.B) && uopDelay.ctrl.isVector
          when(isPrestartDisabled){
            io.vectorRfMoveReq(vecMoveReqPortIdx).bits.agnostic := false.B
            io.vectorRfMoveReq(vecMoveReqPortIdx).bits.enable := false.B
          }.elsewhen(isTailDisabled){
            io.vectorRfMoveReq(vecMoveReqPortIdx).bits.agnostic := uopDelay.vCsrInfo.vta(0)
            io.vectorRfMoveReq(vecMoveReqPortIdx).bits.enable := false.B
          }.elsewhen(isMaskDisabled){
            io.vectorRfMoveReq(vecMoveReqPortIdx).bits.agnostic := uopDelay.vCsrInfo.vma(0)
            io.vectorRfMoveReq(vecMoveReqPortIdx).bits.enable := false.B
          }.otherwise{
            io.vectorRfMoveReq(vecMoveReqPortIdx).bits.agnostic := uopDelay.vCsrInfo.vta(0)
            io.vectorRfMoveReq(vecMoveReqPortIdx).bits.enable := true.B
          }
          io.vectorRfMoveReq(vecMoveReqPortIdx).bits.srcAddr := uopDelay.psrc(2)
          io.vectorRfMoveReq(vecMoveReqPortIdx).bits.dstAddr := uopDelay.pdest
          io.vectorRfMoveReq(vecMoveReqPortIdx).bits.sew := uopDelay.vctrl.eew(0)
          io.vectorRfMoveReq(vecMoveReqPortIdx).bits.uopIdx := uopDelay.uopIdx
          io.vectorRfMoveReq(vecMoveReqPortIdx).bits.nf := uopDelay.vctrl.nf

          when(bi.issue.bits.uop.ctrl.isVector){
            when(isUnitStride){
              exuInBundle.src(0) := intRf.io.read(intRfReadIdx).data
              exuInBundle.uop.ctrl.imm := (ZeroExt(uopIdx,12) << sew)(11, 0)
            }.otherwise{
              val baseAddrReg = RegEnable(intRf.io.read(intRfReadIdx).data, bi.issue.valid && bi.hold)
              val strideReg = RegEnable(intRf.io.read(intRfReadIdx + 1).data, bi.issue.valid && bi.hold)
              val offsetReg = RegEnable(io.vectorReads(vecReadPortIdx).data, bi.issue.valid && bi.hold)
              val uopReg = RegEnable(bi.issue.bits.uop, bi.issue.valid && bi.hold)
              val addrGen = Module(new AddrGen)
              addrGen.io.base := baseAddrReg
              addrGen.io.stride := strideReg
              addrGen.io.offset := offsetReg
              addrGen.io.sew := uopReg.vCsrInfo.vsew
              addrGen.io.isStride := uopReg.ctrl.srcType(1) === SrcType.reg
              addrGen.io.uopIdx := uopReg.uopIdx
              exuInBundle.src(0) := addrGen.io.target
              exuInBundle.uop.ctrl.imm := 0.U
            }
          }.otherwise {
            issueBundle.src(0) := intRf.io.read(intRfReadIdx).data
            exuInBundle := ImmExtractor(exuComplexParam, issueBundle)
          }
          val iDataReg = RegEnable(intRf.io.read(intRfReadIdx).data, bi.issue.fire && isStd)
          val fDataReg = RegEnable(fpRf.io.readNoBypass(noBypassFpReadIdx).data, bi.issue.fire && isStd)
          val vDataReg = RegEnable(
            RegFileTop.extractElement(io.vectorReads(vecReadPortIdx).data, sew, uopIdx, bi.issue.bits.uop.vctrl.nf, VLEN, XLEN),
            bi.issue.fire && isStd
          )
          when(RegNext(bi.issue.bits.uop.ctrl.isVector)){
            exuInBundle.src(1) := vDataReg
          }.otherwise {
            val selReg = RegNext(SrcType.isFp(bi.issue.bits.uop.ctrl.srcType(0)))
            exuInBundle.src(1) := Mux(selReg, fDataReg, iDataReg)
          }
          io.pcReadAddr(pcReadPortIdx) := bi.issue.bits.uop.cf.ftqPtr.value
          exuInBundle.uop.cf.pc := io.pcReadData(pcReadPortIdx).getPc(bi.issue.bits.uop.cf.ftqOffset)
          exuInBundle.uop.loadStoreEnable := !(uopDelay.ctrl.isVector && (isMaskDisabled || isTailDisabled || isPrestartDisabled))

          intRfReadIdx = intRfReadIdx + 2
          noBypassFpReadIdx = noBypassFpReadIdx + 1
          vecMoveReqPortIdx = vecMoveReqPortIdx + 1
          vecReadPortIdx = vecReadPortIdx + 2
          pcReadPortIdx = pcReadPortIdx + 1
        } else if (exuComplexParam.isMemType && exuComplexParam.isSpecialLoad) {
          val issueBundle = WireInit(bi.issue.bits)
          io.pcReadAddr(pcReadPortIdx) := bi.issue.bits.uop.cf.ftqPtr.value
          intRf.io.read(intRfReadIdx).addr := bi.issue.bits.uop.psrc(0)
          issueBundle.uop.cf.pc := io.pcReadData(pcReadPortIdx).getPc(bi.issue.bits.uop.cf.ftqOffset)
          issueBundle.src(0) := intRf.io.read(intRfReadIdx).data
          exuInBundle := ImmExtractor(exuComplexParam, issueBundle)
          exuInBundle.uop.loadStoreEnable := true.B
          intRfReadIdx = intRfReadIdx + 1
          pcReadPortIdx = pcReadPortIdx + 1
        } else {
          exuInBundle := DontCare
          require(false, "Unknown Exu Complex Type")
        }

        val issueValidReg = RegInit(false.B)
        val auxValidReg = RegInit(false.B)
        val issueExuInReg = Reg(new ExuInput)
        val rsIdxReg = Reg(new RsIdx)

        val allowPipe = !issueValidReg || bo.issue.ready || (issueValidReg && issueExuInReg.uop.robIdx.needFlush(io.redirect))
        bo.issue.valid := issueValidReg
        bo.issue.bits := issueExuInReg
        bo.issue.bits.uop.loadStoreEnable := issueExuInReg.uop.loadStoreEnable && issueValidReg
        bo.rsIdx := rsIdxReg
        bo.auxValid := auxValidReg
        when(allowPipe) {
          issueValidReg := bi.issue.valid && !bi.hold && !bi.issue.bits.uop.robIdx.needFlush(io.redirect)
          auxValidReg := bi.auxValid && !bi.hold && !bi.issue.bits.uop.robIdx.needFlush(io.redirect)
        }
        when(bi.issue.fire && !bi.hold) {
          issueExuInReg := exuInBundle
          rsIdxReg := bi.rsIdx
        }
        if(exuComplexParam.isMemType && !exuComplexParam.isSpecialLoad){
          bo.issue.bits.src(1) := exuInBundle.src(1) // Special for std
          bo.issue.bits.uop.loadStoreEnable := exuInBundle.uop.loadStoreEnable // This has been delayed
        }

        bi.issue.ready := allowPipe
        bi.rsFeedback.feedbackFastLoad := bo.rsFeedback.feedbackFastLoad
        bi.rsFeedback.feedbackSlowLoad := bo.rsFeedback.feedbackSlowLoad
        bi.rsFeedback.feedbackSlowStore := bo.rsFeedback.feedbackSlowStore
        bo.rsFeedback.isFirstIssue := RegNext(bi.rsFeedback.isFirstIssue)
        bo.hold := false.B
      }
    }

    var intRfReadExtraIdx = 0
    var fpRfReadExtraIdx = 0
    for(r <- io.extraReads){
      intRf.io.readNoBypass(intRfReadExtraIdx).addr := r.addr
      fpRf.io.readNoBypass(fpRfReadExtraIdx).addr := r.addr
      r.fdata := fpRf.io.readNoBypass(fpRfReadExtraIdx).data
      r.idata := intRf.io.readNoBypass(intRfReadExtraIdx).data
      intRfReadExtraIdx = intRfReadExtraIdx + 1
      fpRfReadExtraIdx = fpRfReadExtraIdx + 1
    }

    if (env.EnableDifftest || env.AlwaysBasicDiff) {
      val intWriteNum = (intRf.io.write ++ intRf.io.bypassWrite).length
      val debugIntRegfile = Module(new GenericRegFile(NRPhyRegs, intWriteNum, 0, 32, 0, XLEN, "DebugIntegerRegFile", true))
      debugIntRegfile.io.write.zip(intRf.io.write ++ intRf.io.bypassWrite).foreach({ case (a, b) => a := b })
      debugIntRegfile.io.read.zip(io.debug_int_rat).foreach(e => e._1.addr := e._2)

      val fpWriteNum = (fpRf.io.write ++ fpRf.io.bypassWrite).length
      val debugFpRegfile = Module(new GenericRegFile(NRPhyRegs, fpWriteNum, 0, 32, 0, XLEN, "DebugFloatingRegFile", false))
      debugFpRegfile.io.write.zip(fpRf.io.write ++ fpRf.io.bypassWrite).foreach({ case (a, b) => a := b })
      debugFpRegfile.io.read.zip(io.debug_fp_rat).foreach(e => e._1.addr := e._2)

      val difftestArchInt = DifftestModule(new DiffArchIntRegState, delay = 2)
      difftestArchInt.coreid := io.hartId
      difftestArchInt.value := VecInit(debugIntRegfile.io.read.map(_.data))

      val difftestArchFp = DifftestModule(new DiffArchFpRegState, delay = 2)
      difftestArchFp.coreid := io.hartId
      difftestArchFp.value := VecInit(debugFpRegfile.io.read.map(_.data))
    }
  }
}<|MERGE_RESOLUTION|>--- conflicted
+++ resolved
@@ -225,21 +225,12 @@
           val isStd = bi.issue.bits.uop.ctrl.fuType === FuType.std
           val uopIdx = bi.issue.bits.uop.uopIdx
           val sew = bi.issue.bits.uop.vctrl.eew(0)
-<<<<<<< HEAD
           val uopDelay = RegEnable(bi.issue.bits.uop, bi.issue.valid)
-=======
-          val uopDelay = RegEnable(bi.issue.bits.uop, bi.issue.valid && bi.issue.bits.uop.ctrl.isVector)
->>>>>>> 9a02e459
-
           io.vectorReads(vecReadPortIdx).addr := Mux(isStd, bi.issue.bits.uop.psrc(2), bi.issue.bits.uop.psrc(1))
           //Mask read
           io.vectorReads(vecReadPortIdx + 1).addr := bi.issue.bits.uop.vm
           val vmVal = RegEnable(io.vectorReads(vecReadPortIdx + 1).data, bi.issue.valid && bi.issue.bits.uop.ctrl.isVector)
-<<<<<<< HEAD
           val isMaskDisabled = uopDelay.vctrl.vm && !(vmVal(uopDelay.uopIdx).asBool)
-=======
-          val isMaskDisabled = uopDelay.vctrl.vm && !(vmVal(uopIdx).asBool)
->>>>>>> 9a02e459
           val isTailDisabled = uopDelay.isTail
           val isPrestartDisabled = uopDelay.isPrestart
           //Base address read
