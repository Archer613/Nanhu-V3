package xiangshan.backend.dispatch

import chisel3._
import chisel3.util._
import xiangshan._
import utils._
import xiangshan.backend.regfile.RfReadPort
import xiangshan.backend.exu.Exu._

class Dispatch2Fp extends XSModule {
  val io = IO(new Bundle() {
    val fromDq = Flipped(Vec(dpParams.FpDqDeqWidth, DecoupledIO(new MicroOp)))
    val readRf = Vec(NRFpReadPorts - exuParameters.StuCnt, Flipped(new RfReadPort(XLEN + 1)))
    val regRdy = Vec(NRFpReadPorts - exuParameters.StuCnt, Input(Bool()))
    val numExist = Input(Vec(exuParameters.FpExuCnt, UInt(log2Ceil(IssQueSize).W)))
    val enqIQCtrl = Vec(exuParameters.FpExuCnt, DecoupledIO(new MicroOp))
    val readPortIndex = Vec(exuParameters.FpExuCnt, Output(UInt(log2Ceil((NRFpReadPorts - exuParameters.StuCnt) / 3).W)))
  })

  /**
    * Part 1: generate indexes for reservation stations
    */
  val fmacIndexGen = Module(new IndexMapping(dpParams.FpDqDeqWidth, exuParameters.FmacCnt, true))
  val fmacCanAccept = VecInit(io.fromDq.map(deq => deq.valid && fmacExeUnitCfg.canAccept(deq.bits.ctrl.fuType)))
  val fmacPriority = PriorityGen((0 until exuParameters.FmacCnt).map(i => io.numExist(i)))
  fmacIndexGen.io.validBits := fmacCanAccept
  fmacIndexGen.io.priority := fmacPriority

  val fmiscIndexGen = Module(new IndexMapping(dpParams.FpDqDeqWidth, exuParameters.FmiscCnt, true))
  val fmiscCanAccept = VecInit(io.fromDq.map(deq => deq.valid && fmiscExeUnitCfg.canAccept(deq.bits.ctrl.fuType)))
  val fmiscPriority = PriorityGen((0 until exuParameters.FmiscCnt).map(i => io.numExist(i+exuParameters.FmacCnt)))
  fmiscIndexGen.io.validBits := fmiscCanAccept
  fmiscIndexGen.io.priority := fmiscPriority

  val allIndexGen = Seq(fmacIndexGen, fmiscIndexGen)
  val validVec = allIndexGen.map(_.io.mapping.map(_.valid)).reduceLeft(_ ++ _)
  val indexVec = allIndexGen.map(_.io.mapping.map(_.bits)).reduceLeft(_ ++ _)
  for (i <- validVec.indices) {
    // XSDebug(p"mapping $i: valid ${validVec(i)} index ${indexVec(i)}\n")
  }

  /**
    * Part 2: assign regfile read ports
    */
  val fpStaticIndex = Seq(0, 1, 2, 3)
  val fpDynamicIndex = Seq(4, 5)
  val fpStaticMappedValid = fpStaticIndex.map(i => validVec(i))
  val fpDynamicMappedValid = fpDynamicIndex.map(i => validVec(i))
  val (fpReadPortSrc, fpDynamicExuSrc) = RegfileReadPortGen(fpStaticMappedValid, fpDynamicMappedValid)
  val fpStaticMapped = fpStaticIndex.map(i => indexVec(i))
  val fpDynamicMapped = fpDynamicIndex.map(i => indexVec(i))
  for (i <- fpStaticIndex.indices) {
    val index = WireInit(VecInit(fpStaticMapped(i) +: fpDynamicMapped))
    io.readRf(3*i  ).addr := io.fromDq(index(fpReadPortSrc(i))).bits.psrc1
    io.readRf(3*i+1).addr := io.fromDq(index(fpReadPortSrc(i))).bits.psrc2
    io.readRf(3*i+2).addr := io.fromDq(index(fpReadPortSrc(i))).bits.psrc3
  }
  val readPortIndex = Wire(Vec(exuParameters.FpExuCnt, UInt(2.W)))
  fpStaticIndex.zipWithIndex.map({case (index, i) => readPortIndex(index) := i.U})
  fpDynamicIndex.zipWithIndex.map({case (index, i) => readPortIndex(index) := fpDynamicExuSrc(i)})

  /**
    * Part 3: dispatch to reservation stations
    */
  val fmacReady = Cat(io.enqIQCtrl.take(exuParameters.FmacCnt).map(_.ready)).andR
  val fmiscReady = Cat(io.enqIQCtrl.drop(exuParameters.FmacCnt).map(_.ready)).andR
  for (i <- 0 until exuParameters.FpExuCnt) {
    val enq = io.enqIQCtrl(i)
    if (i < exuParameters.FmacCnt) {
      enq.valid := fmacIndexGen.io.mapping(i).valid && fmacReady
    }
    else {
      enq.valid := fmiscIndexGen.io.mapping(i - exuParameters.FmacCnt).valid && fmiscReady
    }
    enq.bits := io.fromDq(indexVec(i)).bits
    
    val src1Ready = VecInit((0 until 4).map(i => io.regRdy(i * 3)))
    val src2Ready = VecInit((0 until 4).map(i => io.regRdy(i * 3 + 1)))
    val src3Ready = VecInit((0 until 4).map(i => io.regRdy(i * 3 + 2)))
    enq.bits.src1State := src1Ready(readPortIndex(i))
    enq.bits.src2State := src2Ready(readPortIndex(i))
    enq.bits.src3State := src3Ready(readPortIndex(i))

    XSInfo(enq.fire(), p"pc 0x${Hexadecimal(enq.bits.cf.pc)} with type ${enq.bits.ctrl.fuType} " +
      p"srcState(${enq.bits.src1State} ${enq.bits.src2State} ${enq.bits.src3State}) " +
      p"enters reservation station $i from ${indexVec(i)}\n")
  }

  /**
    * Part 4: response to dispatch queue
    */
  val fmisc2CanOut = !(fmiscCanAccept(0) && fmiscCanAccept(1))
  val fmisc3CanOut = !(fmiscCanAccept(0) && fmiscCanAccept(1) || fmiscCanAccept(0) && fmiscCanAccept(2) || fmiscCanAccept(1) && fmiscCanAccept(2))
  for (i <- 0 until dpParams.FpDqDeqWidth) {
    io.fromDq(i).ready := fmacCanAccept(i) && fmacReady ||
                          fmiscCanAccept(i) && (if (i <= 1) true.B else if (i == 2) fmisc2CanOut else fmisc3CanOut) && fmiscReady

    XSInfo(io.fromDq(i).fire(),
      p"pc 0x${Hexadecimal(io.fromDq(i).bits.cf.pc)} leaves Fp dispatch queue $i with nroq ${io.fromDq(i).bits.roqIdx}\n")
    XSDebug(io.fromDq(i).valid && !io.fromDq(i).ready,
      p"pc 0x${Hexadecimal(io.fromDq(i).bits.cf.pc)} waits at Fp dispatch queue with index $i\n")
  }
  XSError(PopCount(io.fromDq.map(_.fire())) =/= PopCount(io.enqIQCtrl.map(_.fire())), "deq =/= enq\n")

  /**
    * Part 5: send read port index of register file to reservation station
    */
<<<<<<< HEAD
  val readPortIndexReg = Reg(Vec(exuParameters.FpExuCnt, UInt(log2Ceil(NRFpReadPorts - exuParameters.StuCnt).W)))
  val uopReg = Reg(Vec(exuParameters.FpExuCnt, new MicroOp))
  val dataValidRegDebug = Reg(Vec(exuParameters.FpExuCnt, Bool()))
  for (i <- 0 until exuParameters.FpExuCnt) {
    readPortIndexReg(i) := readPortIndex(i)
    uopReg(i) := io.enqIQCtrl(i).bits
    dataValidRegDebug(i) := io.enqIQCtrl(i).fire()

    io.enqIQData(i) := DontCare
    io.enqIQData(i).src1 := io.readRf(readPortIndexReg(i)).data
    io.enqIQData(i).src2 := io.readRf(readPortIndexReg(i) + 1.U).data
    io.enqIQData(i).src3 := io.readRf(readPortIndexReg(i) + 2.U).data

    XSDebug(dataValidRegDebug(i),
      p"pc 0x${Hexadecimal(uopReg(i).cf.pc)} reads operands from " +
        p"(${readPortIndexReg(i)    }, ${uopReg(i).psrc1}, ${Hexadecimal(io.enqIQData(i).src1)}), " +
        p"(${readPortIndexReg(i)+1.U}, ${uopReg(i).psrc2}, ${Hexadecimal(io.enqIQData(i).src2)}), " +
        p"(${readPortIndexReg(i)+2.U}, ${uopReg(i).psrc3}, ${Hexadecimal(io.enqIQData(i).src3)})\n")
  }

  XSPerf("utilization", PopCount(io.fromDq.map(_.valid)))
=======
  io.readPortIndex := readPortIndex
//  val readPortIndexReg = Reg(Vec(exuParameters.FpExuCnt, UInt(log2Ceil(NRFpReadPorts - exuParameters.StuCnt).W)))
//  val uopReg = Reg(Vec(exuParameters.FpExuCnt, new MicroOp))
//  val dataValidRegDebug = Reg(Vec(exuParameters.FpExuCnt, Bool()))
//  for (i <- 0 until exuParameters.FpExuCnt) {
//    readPortIndexReg(i) := readPortIndex(i)
//    uopReg(i) := io.enqIQCtrl(i).bits
//    dataValidRegDebug(i) := io.enqIQCtrl(i).fire()
//
//    io.enqIQData(i) := DontCare
//    io.enqIQData(i).src1 := io.readRf(readPortIndexReg(i)).data
//    io.enqIQData(i).src2 := io.readRf(readPortIndexReg(i) + 1.U).data
//    io.enqIQData(i).src3 := io.readRf(readPortIndexReg(i) + 2.U).data
//
//    XSDebug(dataValidRegDebug(i),
//      p"pc 0x${Hexadecimal(uopReg(i).cf.pc)} reads operands from " +
//        p"(${readPortIndexReg(i)    }, ${uopReg(i).psrc1}, ${Hexadecimal(io.enqIQData(i).src1)}), " +
//        p"(${readPortIndexReg(i)+1.U}, ${uopReg(i).psrc2}, ${Hexadecimal(io.enqIQData(i).src2)}), " +
//        p"(${readPortIndexReg(i)+2.U}, ${uopReg(i).psrc3}, ${Hexadecimal(io.enqIQData(i).src3)})\n")
//  }
>>>>>>> 5bb46fbb
}<|MERGE_RESOLUTION|>--- conflicted
+++ resolved
@@ -105,29 +105,6 @@
   /**
     * Part 5: send read port index of register file to reservation station
     */
-<<<<<<< HEAD
-  val readPortIndexReg = Reg(Vec(exuParameters.FpExuCnt, UInt(log2Ceil(NRFpReadPorts - exuParameters.StuCnt).W)))
-  val uopReg = Reg(Vec(exuParameters.FpExuCnt, new MicroOp))
-  val dataValidRegDebug = Reg(Vec(exuParameters.FpExuCnt, Bool()))
-  for (i <- 0 until exuParameters.FpExuCnt) {
-    readPortIndexReg(i) := readPortIndex(i)
-    uopReg(i) := io.enqIQCtrl(i).bits
-    dataValidRegDebug(i) := io.enqIQCtrl(i).fire()
-
-    io.enqIQData(i) := DontCare
-    io.enqIQData(i).src1 := io.readRf(readPortIndexReg(i)).data
-    io.enqIQData(i).src2 := io.readRf(readPortIndexReg(i) + 1.U).data
-    io.enqIQData(i).src3 := io.readRf(readPortIndexReg(i) + 2.U).data
-
-    XSDebug(dataValidRegDebug(i),
-      p"pc 0x${Hexadecimal(uopReg(i).cf.pc)} reads operands from " +
-        p"(${readPortIndexReg(i)    }, ${uopReg(i).psrc1}, ${Hexadecimal(io.enqIQData(i).src1)}), " +
-        p"(${readPortIndexReg(i)+1.U}, ${uopReg(i).psrc2}, ${Hexadecimal(io.enqIQData(i).src2)}), " +
-        p"(${readPortIndexReg(i)+2.U}, ${uopReg(i).psrc3}, ${Hexadecimal(io.enqIQData(i).src3)})\n")
-  }
-
-  XSPerf("utilization", PopCount(io.fromDq.map(_.valid)))
-=======
   io.readPortIndex := readPortIndex
 //  val readPortIndexReg = Reg(Vec(exuParameters.FpExuCnt, UInt(log2Ceil(NRFpReadPorts - exuParameters.StuCnt).W)))
 //  val uopReg = Reg(Vec(exuParameters.FpExuCnt, new MicroOp))
@@ -148,5 +125,7 @@
 //        p"(${readPortIndexReg(i)+1.U}, ${uopReg(i).psrc2}, ${Hexadecimal(io.enqIQData(i).src2)}), " +
 //        p"(${readPortIndexReg(i)+2.U}, ${uopReg(i).psrc3}, ${Hexadecimal(io.enqIQData(i).src3)})\n")
 //  }
->>>>>>> 5bb46fbb
+
+  XSPerf("utilization", PopCount(io.fromDq.map(_.valid)))
+
 }