package xiangshan.backend

import chisel3._
import chisel3.util._
import utils._
import xiangshan._
import xiangshan.backend.decode.{DecodeStage, ImmUnion}
import xiangshan.backend.rename.{BusyTable, Rename}
import xiangshan.backend.dispatch.Dispatch
import xiangshan.backend.exu._
import xiangshan.backend.exu.Exu.exuConfigs
import xiangshan.backend.ftq.{Ftq, FtqRead, GetPcByFtq}
import xiangshan.backend.regfile.RfReadPort
import xiangshan.backend.roq.{Roq, RoqCSRIO, RoqLsqIO, RoqPtr, RoqExceptionInfo}
import xiangshan.mem.LsqEnqIO

class CtrlToIntBlockIO extends XSBundle {
  val enqIqCtrl = Vec(exuParameters.IntExuCnt, DecoupledIO(new MicroOp))
  val readRf = Vec(NRIntReadPorts, Output(UInt(PhyRegIdxWidth.W)))
  val jumpPc = Output(UInt(VAddrBits.W))
  val jalr_target = Output(UInt(VAddrBits.W))
  // int block only uses port 0~7
  val readPortIndex = Vec(exuParameters.IntExuCnt, Output(UInt(log2Ceil(8 / 2).W))) // TODO parameterize 8 here
  val redirect = ValidIO(new Redirect)
  val flush = Output(Bool())
}

class CtrlToFpBlockIO extends XSBundle {
  val enqIqCtrl = Vec(exuParameters.FpExuCnt, DecoupledIO(new MicroOp))
  val readRf = Vec(NRFpReadPorts, Output(UInt(PhyRegIdxWidth.W)))
  // fp block uses port 0~11
  val readPortIndex = Vec(exuParameters.FpExuCnt, Output(UInt(log2Ceil((NRFpReadPorts - exuParameters.StuCnt) / 3).W)))
  val redirect = ValidIO(new Redirect)
  val flush = Output(Bool())
}

class CtrlToLsBlockIO extends XSBundle {
  val enqIqCtrl = Vec(exuParameters.LsExuCnt, DecoupledIO(new MicroOp))
  val enqLsq = Flipped(new LsqEnqIO)
  val redirect = ValidIO(new Redirect)
  val flush = Output(Bool())
}

class RedirectGenerator extends XSModule with HasCircularQueuePtrHelper {
  val io = IO(new Bundle() {
    val loadRelay = Flipped(ValidIO(new Redirect))
    val exuMispredict = Vec(exuParameters.JmpCnt + exuParameters.AluCnt, Flipped(ValidIO(new ExuOutput)))
    val roqRedirect = Flipped(ValidIO(new Redirect))
    val stage2FtqRead = new FtqRead
    val stage2Redirect = ValidIO(new Redirect)
    val stage3Redirect = ValidIO(new Redirect)
  })
  /*
        LoadQueue  Jump  ALU0  ALU1  ALU2  ALU3   exception    Stage1
          |         |      |    |     |     |         |
          |============= reg & compare =====|         |       ========
                            |                         |
                            |                         |
                            |                         |        Stage2
                            |                         |
                    redirect (flush backend)          |
                    |                                 |
               === reg ===                            |       ========
                    |                                 |
                    |----- mux (exception first) -----|        Stage3
                            |
                redirect (send to frontend)
   */
  def selectOlderRedirect(x: Valid[Redirect], y: Valid[Redirect]): Valid[Redirect] = {
    Mux(x.valid,
      Mux(y.valid,
        Mux(isAfter(x.bits.roqIdx, y.bits.roqIdx), y, x),
        x
      ),
      y
    )
  }
  def selectOlderExuOutWithFlag(x: Valid[ExuOutput], y: Valid[ExuOutput]): (Valid[ExuOutput], Bool) = {
    val yIsOlder = Mux(x.valid,
      Mux(y.valid,
        Mux(isAfter(x.bits.redirect.roqIdx, y.bits.redirect.roqIdx), true.B, false.B),
        false.B
      ),
      true.B
    )
    val sel = Mux(yIsOlder, y, x)
    (sel, yIsOlder)
  }
  def selectOlderExuOut(x: Valid[ExuOutput], y: Valid[ExuOutput]): Valid[ExuOutput] = {
    selectOlderExuOutWithFlag(x, y)._1
  }
  val jumpOut = io.exuMispredict.head
  val oldestAluOut = ParallelOperation(io.exuMispredict.tail, selectOlderExuOut)
  val (oldestExuOut, jumpIsOlder) = selectOlderExuOutWithFlag(oldestAluOut, jumpOut) // select between jump and alu

  val oldestMispredict = selectOlderRedirect(io.loadRelay, {
    val redirect = Wire(Valid(new Redirect))
    redirect.valid := oldestExuOut.valid
    redirect.bits := oldestExuOut.bits.redirect
    redirect
  })

  XSDebug(oldestExuOut.valid, p"exuMispredict: ${Binary(Cat(io.exuMispredict.map(_.valid)))}\n")

  val s1_isJump = RegNext(jumpIsOlder, init = false.B)
  val s1_jumpTarget = RegEnable(jumpOut.bits.redirect.cfiUpdate.target, jumpOut.valid)
  val s1_imm12_reg = RegEnable(oldestExuOut.bits.uop.ctrl.imm(11, 0), oldestExuOut.valid)
  val s1_pd = RegEnable(oldestExuOut.bits.uop.cf.pd, oldestExuOut.valid)
  val s1_redirect_bits_reg = Reg(new Redirect)
  val s1_redirect_valid_reg = RegInit(false.B)

  // stage1 -> stage2
  when(oldestMispredict.valid && !oldestMispredict.bits.roqIdx.needFlush(io.stage2Redirect)){
    s1_redirect_bits_reg := oldestMispredict.bits
    s1_redirect_valid_reg := true.B
  }.otherwise({
    s1_redirect_valid_reg := false.B
  })
  io.stage2Redirect.valid := s1_redirect_valid_reg
  io.stage2Redirect.bits := s1_redirect_bits_reg
  io.stage2Redirect.bits.cfiUpdate := DontCare
  // at stage2, we read ftq to get pc
  io.stage2FtqRead.ptr := s1_redirect_bits_reg.ftqIdx

  // stage3, calculate redirect target
  val s2_isJump = RegNext(s1_isJump)
  val s2_jumpTarget = RegEnable(s1_jumpTarget, s1_redirect_valid_reg)
  val s2_imm12_reg = RegEnable(s1_imm12_reg, s1_redirect_valid_reg)
  val s2_pd = RegEnable(s1_pd, s1_redirect_valid_reg)
  val s2_redirect_bits_reg = RegEnable(s1_redirect_bits_reg, enable = s1_redirect_valid_reg)
  val s2_redirect_valid_reg = RegNext(s1_redirect_valid_reg, init = false.B)

  val ftqRead = io.stage2FtqRead.entry
  val pc = GetPcByFtq(ftqRead.ftqPC, s2_redirect_bits_reg.ftqOffset, ftqRead.hasLastPrev)
  val brTarget = pc + SignExt(ImmUnion.B.toImm32(s2_imm12_reg), XLEN)
  val snpc = pc + Mux(s2_pd.isRVC, 2.U, 4.U)
  val isReplay = RedirectLevel.flushItself(s2_redirect_bits_reg.level)
  val target = Mux(isReplay,
    pc, // repaly from itself
    Mux(s2_redirect_bits_reg.cfiUpdate.taken,
      Mux(s2_isJump, s2_jumpTarget, brTarget),
      snpc
    )
  )
  io.stage3Redirect.valid := s2_redirect_valid_reg
  io.stage3Redirect.bits := s2_redirect_bits_reg
  val stage3CfiUpdate = io.stage3Redirect.bits.cfiUpdate
  stage3CfiUpdate.pc := pc
  stage3CfiUpdate.pd := s2_pd
  stage3CfiUpdate.rasSp := ftqRead.rasSp
  stage3CfiUpdate.rasEntry := ftqRead.rasTop
  stage3CfiUpdate.hist := ftqRead.hist
  stage3CfiUpdate.predHist := ftqRead.predHist
  stage3CfiUpdate.specCnt := ftqRead.specCnt(s2_redirect_bits_reg.ftqOffset)
  stage3CfiUpdate.predTaken := s2_redirect_bits_reg.cfiUpdate.predTaken
  stage3CfiUpdate.sawNotTakenBranch := VecInit((0 until PredictWidth).map{ i =>
    if(i == 0) false.B else Cat(ftqRead.br_mask.take(i)).orR()
  })(s2_redirect_bits_reg.ftqOffset)
  stage3CfiUpdate.target := target
  stage3CfiUpdate.taken := s2_redirect_bits_reg.cfiUpdate.taken
  stage3CfiUpdate.isMisPred := s2_redirect_bits_reg.cfiUpdate.isMisPred
}

class CtrlBlock extends XSModule with HasCircularQueuePtrHelper {
  val io = IO(new Bundle {
    val frontend = Flipped(new FrontendToBackendIO)
    val fromIntBlock = Flipped(new IntBlockToCtrlIO)
    val fromFpBlock = Flipped(new FpBlockToCtrlIO)
    val fromLsBlock = Flipped(new LsBlockToCtrlIO)
    val toIntBlock = new CtrlToIntBlockIO
    val toFpBlock = new CtrlToFpBlockIO
    val toLsBlock = new CtrlToLsBlockIO
    val roqio = new Bundle {
      // to int block
      val toCSR = new RoqCSRIO
      val exception = ValidIO(new RoqExceptionInfo)
      // to mem block
      val lsq = new RoqLsqIO
    }
  })

  val difftestIO = IO(new Bundle() {
    val fromRoq = new Bundle() {
      val commit = Output(UInt(32.W))
      val thisPC = Output(UInt(XLEN.W))
      val thisINST = Output(UInt(32.W))
      val skip = Output(UInt(32.W))
      val wen = Output(UInt(32.W))
      val wdata = Output(Vec(CommitWidth, UInt(XLEN.W))) // set difftest width to 6
      val wdst = Output(Vec(CommitWidth, UInt(32.W))) // set difftest width to 6
      val wpc = Output(Vec(CommitWidth, UInt(XLEN.W))) // set difftest width to 6
      val isRVC = Output(UInt(32.W))
      val scFailed = Output(Bool())
    }
  })
  difftestIO <> DontCare

  val ftq = Module(new Ftq)
  val decode = Module(new DecodeStage)
  val rename = Module(new Rename)
  val dispatch = Module(new Dispatch)
  val intBusyTable = Module(new BusyTable(NRIntReadPorts, NRIntWritePorts))
  val fpBusyTable = Module(new BusyTable(NRFpReadPorts, NRFpWritePorts))
  val redirectGen = Module(new RedirectGenerator)

  val roqWbSize = NRIntWritePorts + NRFpWritePorts + exuParameters.StuCnt

  val roq = Module(new Roq(roqWbSize))

<<<<<<< HEAD
  val backendRedirect = redirectGen.io.stage2Redirect
  val frontendRedirect = redirectGen.io.stage3Redirect

  redirectGen.io.exuMispredict.zip(io.fromIntBlock.exuRedirect).map({case (x, y) =>
    x.valid := y.valid && y.bits.redirect.cfiUpdate.isMisPred
    x.bits := y.bits
  })
  redirectGen.io.loadRelay := io.fromLsBlock.replay
  redirectGen.io.roqRedirect := roq.io.redirectOut

  ftq.io.enq <> io.frontend.fetchInfo
  for(i <- 0 until CommitWidth){
    ftq.io.roq_commits(i).valid := roq.io.commits.valid(i) && !roq.io.commits.isWalk
    ftq.io.roq_commits(i).bits := roq.io.commits.info(i)
  }
  ftq.io.redirect <> backendRedirect
  ftq.io.frontendRedirect <> frontendRedirect
  ftq.io.exuWriteback <> io.fromIntBlock.exuRedirect

  ftq.io.ftqRead(1) <> redirectGen.io.stage2FtqRead
  ftq.io.ftqRead(2) <> DontCare // TODO: read exception pc form here

  io.frontend.redirect_cfiUpdate := frontendRedirect
  io.frontend.commit_cfiUpdate := ftq.io.commit_ftqEntry
  io.frontend.ftqEnqPtr := ftq.io.enqPtr
  io.frontend.ftqLeftOne := ftq.io.leftOne
=======
  // When replay and mis-prediction have the same roqIdx,
  // mis-prediction should have higher priority, since mis-prediction flushes the load instruction.
  // Thus, only when mis-prediction roqIdx is after replay roqIdx, replay should be valid.
  val redirect = Wire(Valid(new Redirect))
  val flush = roq.io.flushOut.valid
  val brqIsAfterLsq = isAfter(brq.io.redirectOut.bits.roqIdx, io.fromLsBlock.replay.bits.roqIdx)
  redirect.bits := Mux(io.fromLsBlock.replay.valid && (!brq.io.redirectOut.valid || brqIsAfterLsq),
    io.fromLsBlock.replay.bits, brq.io.redirectOut.bits)
  redirect.valid := brq.io.redirectOut.valid || io.fromLsBlock.replay.valid

  io.frontend.redirect.valid := RegNext(redirect.valid || roq.io.flushOut.valid)
  io.frontend.redirect.bits := RegNext(Mux(roq.io.flushOut.valid, roq.io.flushOut.bits, redirect.bits.target))
  io.frontend.cfiUpdateInfo <> brq.io.cfiInfo
>>>>>>> 8f77f081

  decode.io.in <> io.frontend.cfVec

<<<<<<< HEAD
  val jumpInst = dispatch.io.enqIQCtrl(0).bits
  val ftqOffsetReg = Reg(UInt(log2Up(PredictWidth).W))
  ftqOffsetReg := jumpInst.cf.ftqOffset
  ftq.io.ftqRead(0).ptr := jumpInst.cf.ftqPtr // jump
  io.toIntBlock.jumpPc := GetPcByFtq(
    ftq.io.ftqRead(0).entry.ftqPC, ftqOffsetReg, ftq.io.ftqRead(0).entry.hasLastPrev
  )
  io.toIntBlock.jalr_target := ftq.io.ftqRead(0).entry.target

  // pipeline between decode and dispatch
  for (i <- 0 until RenameWidth) {
    PipelineConnect(decode.io.out(i), rename.io.in(i), rename.io.in(i).ready,
      backendRedirect.valid || frontendRedirect.valid)
  }

  rename.io.redirect <> backendRedirect
=======
  brq.io.redirect <> redirect
  brq.io.flush <> flush
  brq.io.bcommit <> roq.io.bcommit
  brq.io.exuRedirectWb <> io.fromIntBlock.exuRedirect
  brq.io.pcReadReq.brqIdx := dispatch.io.enqIQCtrl(0).bits.brTag // jump
  io.toIntBlock.jumpPc := brq.io.pcReadReq.pc

  // pipeline between decode and dispatch
  val lastCycleRedirect = RegNext(redirect.valid || roq.io.flushOut.valid)
  for (i <- 0 until RenameWidth) {
    PipelineConnect(decode.io.out(i), rename.io.in(i), rename.io.in(i).ready, redirect.valid || flush || lastCycleRedirect)
  }

  rename.io.redirect <> redirect
  rename.io.flush := flush
>>>>>>> 8f77f081
  rename.io.roqCommits <> roq.io.commits
  rename.io.out <> dispatch.io.fromRename
  rename.io.renameBypass <> dispatch.io.renameBypass

<<<<<<< HEAD
  dispatch.io.redirect <> backendRedirect
=======
  dispatch.io.redirect <> redirect
  dispatch.io.flush := flush
>>>>>>> 8f77f081
  dispatch.io.enqRoq <> roq.io.enq
  dispatch.io.enqLsq <> io.toLsBlock.enqLsq
  dispatch.io.readIntRf <> io.toIntBlock.readRf
  dispatch.io.readFpRf <> io.toFpBlock.readRf
  dispatch.io.allocPregs.zipWithIndex.foreach { case (preg, i) =>
    intBusyTable.io.allocPregs(i).valid := preg.isInt
    fpBusyTable.io.allocPregs(i).valid := preg.isFp
    intBusyTable.io.allocPregs(i).bits := preg.preg
    fpBusyTable.io.allocPregs(i).bits := preg.preg
  }
  dispatch.io.numExist <> io.fromIntBlock.numExist ++ io.fromFpBlock.numExist ++ io.fromLsBlock.numExist
  dispatch.io.enqIQCtrl <> io.toIntBlock.enqIqCtrl ++ io.toFpBlock.enqIqCtrl ++ io.toLsBlock.enqIqCtrl
//  dispatch.io.enqIQData <> io.toIntBlock.enqIqData ++ io.toFpBlock.enqIqData ++ io.toLsBlock.enqIqData


<<<<<<< HEAD
  val flush = backendRedirect.valid && RedirectLevel.isUnconditional(backendRedirect.bits.level)
=======
>>>>>>> 8f77f081
  fpBusyTable.io.flush := flush
  intBusyTable.io.flush := flush
  for((wb, setPhyRegRdy) <- io.fromIntBlock.wbRegs.zip(intBusyTable.io.wbPregs)){
    setPhyRegRdy.valid := wb.valid && wb.bits.uop.ctrl.rfWen
    setPhyRegRdy.bits := wb.bits.uop.pdest
  }
  for((wb, setPhyRegRdy) <- io.fromFpBlock.wbRegs.zip(fpBusyTable.io.wbPregs)){
    setPhyRegRdy.valid := wb.valid && wb.bits.uop.ctrl.fpWen
    setPhyRegRdy.bits := wb.bits.uop.pdest
  }
  intBusyTable.io.read <> dispatch.io.readIntState
  fpBusyTable.io.read <> dispatch.io.readFpState

<<<<<<< HEAD
  roq.io.redirect <> backendRedirect
  roq.io.exeWbResults.zip(
=======
  roq.io.redirect <> redirect
  roq.io.exeWbResults.take(roqWbSize-1).zip(
>>>>>>> 8f77f081
    io.fromIntBlock.wbRegs ++ io.fromFpBlock.wbRegs ++ io.fromLsBlock.stOut
  ).foreach{
    case(x, y) =>
      x.bits := y.bits
      x.valid := y.valid
  }

  // TODO: is 'backendRedirect' necesscary?
  io.toIntBlock.redirect <> backendRedirect
  io.toFpBlock.redirect <> backendRedirect
  io.toLsBlock.redirect <> backendRedirect

  if (env.DualCoreDifftest) {
    difftestIO.fromRoq <> roq.difftestIO
  }

<<<<<<< HEAD
=======
  io.toIntBlock.redirect <> redirect
  io.toIntBlock.flush <> flush
  io.toFpBlock.redirect <> redirect
  io.toFpBlock.flush <> flush
  io.toLsBlock.redirect <> redirect
  io.toLsBlock.flush <> flush

>>>>>>> 8f77f081
  dispatch.io.readPortIndex.intIndex <> io.toIntBlock.readPortIndex
  dispatch.io.readPortIndex.fpIndex <> io.toFpBlock.readPortIndex

  // roq to int block
  io.roqio.toCSR <> roq.io.csr
  io.roqio.exception := roq.io.exception
  // roq to mem block
  io.roqio.lsq <> roq.io.lsq
}<|MERGE_RESOLUTION|>--- conflicted
+++ resolved
@@ -45,7 +45,6 @@
   val io = IO(new Bundle() {
     val loadRelay = Flipped(ValidIO(new Redirect))
     val exuMispredict = Vec(exuParameters.JmpCnt + exuParameters.AluCnt, Flipped(ValidIO(new ExuOutput)))
-    val roqRedirect = Flipped(ValidIO(new Redirect))
     val stage2FtqRead = new FtqRead
     val stage2Redirect = ValidIO(new Redirect)
     val stage3Redirect = ValidIO(new Redirect)
@@ -110,7 +109,7 @@
   val s1_redirect_valid_reg = RegInit(false.B)
 
   // stage1 -> stage2
-  when(oldestMispredict.valid && !oldestMispredict.bits.roqIdx.needFlush(io.stage2Redirect)){
+  when(oldestMispredict.valid && !oldestMispredict.bits.roqIdx.needFlush(io.stage2Redirect, false.B)){
     s1_redirect_bits_reg := oldestMispredict.bits
     s1_redirect_valid_reg := true.B
   }.otherwise({
@@ -207,16 +206,15 @@
 
   val roq = Module(new Roq(roqWbSize))
 
-<<<<<<< HEAD
   val backendRedirect = redirectGen.io.stage2Redirect
   val frontendRedirect = redirectGen.io.stage3Redirect
+  val flush = roq.io.flushOut.valid
 
   redirectGen.io.exuMispredict.zip(io.fromIntBlock.exuRedirect).map({case (x, y) =>
     x.valid := y.valid && y.bits.redirect.cfiUpdate.isMisPred
     x.bits := y.bits
   })
   redirectGen.io.loadRelay := io.fromLsBlock.replay
-  redirectGen.io.roqRedirect := roq.io.redirectOut
 
   ftq.io.enq <> io.frontend.fetchInfo
   for(i <- 0 until CommitWidth){
@@ -224,6 +222,7 @@
     ftq.io.roq_commits(i).bits := roq.io.commits.info(i)
   }
   ftq.io.redirect <> backendRedirect
+  ftq.io.flush := flush
   ftq.io.frontendRedirect <> frontendRedirect
   ftq.io.exuWriteback <> io.fromIntBlock.exuRedirect
 
@@ -234,25 +233,9 @@
   io.frontend.commit_cfiUpdate := ftq.io.commit_ftqEntry
   io.frontend.ftqEnqPtr := ftq.io.enqPtr
   io.frontend.ftqLeftOne := ftq.io.leftOne
-=======
-  // When replay and mis-prediction have the same roqIdx,
-  // mis-prediction should have higher priority, since mis-prediction flushes the load instruction.
-  // Thus, only when mis-prediction roqIdx is after replay roqIdx, replay should be valid.
-  val redirect = Wire(Valid(new Redirect))
-  val flush = roq.io.flushOut.valid
-  val brqIsAfterLsq = isAfter(brq.io.redirectOut.bits.roqIdx, io.fromLsBlock.replay.bits.roqIdx)
-  redirect.bits := Mux(io.fromLsBlock.replay.valid && (!brq.io.redirectOut.valid || brqIsAfterLsq),
-    io.fromLsBlock.replay.bits, brq.io.redirectOut.bits)
-  redirect.valid := brq.io.redirectOut.valid || io.fromLsBlock.replay.valid
-
-  io.frontend.redirect.valid := RegNext(redirect.valid || roq.io.flushOut.valid)
-  io.frontend.redirect.bits := RegNext(Mux(roq.io.flushOut.valid, roq.io.flushOut.bits, redirect.bits.target))
-  io.frontend.cfiUpdateInfo <> brq.io.cfiInfo
->>>>>>> 8f77f081
 
   decode.io.in <> io.frontend.cfVec
 
-<<<<<<< HEAD
   val jumpInst = dispatch.io.enqIQCtrl(0).bits
   val ftqOffsetReg = Reg(UInt(log2Up(PredictWidth).W))
   ftqOffsetReg := jumpInst.cf.ftqOffset
@@ -269,33 +252,13 @@
   }
 
   rename.io.redirect <> backendRedirect
-=======
-  brq.io.redirect <> redirect
-  brq.io.flush <> flush
-  brq.io.bcommit <> roq.io.bcommit
-  brq.io.exuRedirectWb <> io.fromIntBlock.exuRedirect
-  brq.io.pcReadReq.brqIdx := dispatch.io.enqIQCtrl(0).bits.brTag // jump
-  io.toIntBlock.jumpPc := brq.io.pcReadReq.pc
-
-  // pipeline between decode and dispatch
-  val lastCycleRedirect = RegNext(redirect.valid || roq.io.flushOut.valid)
-  for (i <- 0 until RenameWidth) {
-    PipelineConnect(decode.io.out(i), rename.io.in(i), rename.io.in(i).ready, redirect.valid || flush || lastCycleRedirect)
-  }
-
-  rename.io.redirect <> redirect
   rename.io.flush := flush
->>>>>>> 8f77f081
   rename.io.roqCommits <> roq.io.commits
   rename.io.out <> dispatch.io.fromRename
   rename.io.renameBypass <> dispatch.io.renameBypass
 
-<<<<<<< HEAD
   dispatch.io.redirect <> backendRedirect
-=======
-  dispatch.io.redirect <> redirect
   dispatch.io.flush := flush
->>>>>>> 8f77f081
   dispatch.io.enqRoq <> roq.io.enq
   dispatch.io.enqLsq <> io.toLsBlock.enqLsq
   dispatch.io.readIntRf <> io.toIntBlock.readRf
@@ -311,10 +274,6 @@
 //  dispatch.io.enqIQData <> io.toIntBlock.enqIqData ++ io.toFpBlock.enqIqData ++ io.toLsBlock.enqIqData
 
 
-<<<<<<< HEAD
-  val flush = backendRedirect.valid && RedirectLevel.isUnconditional(backendRedirect.bits.level)
-=======
->>>>>>> 8f77f081
   fpBusyTable.io.flush := flush
   intBusyTable.io.flush := flush
   for((wb, setPhyRegRdy) <- io.fromIntBlock.wbRegs.zip(intBusyTable.io.wbPregs)){
@@ -328,13 +287,8 @@
   intBusyTable.io.read <> dispatch.io.readIntState
   fpBusyTable.io.read <> dispatch.io.readFpState
 
-<<<<<<< HEAD
   roq.io.redirect <> backendRedirect
   roq.io.exeWbResults.zip(
-=======
-  roq.io.redirect <> redirect
-  roq.io.exeWbResults.take(roqWbSize-1).zip(
->>>>>>> 8f77f081
     io.fromIntBlock.wbRegs ++ io.fromFpBlock.wbRegs ++ io.fromLsBlock.stOut
   ).foreach{
     case(x, y) =>
@@ -344,23 +298,16 @@
 
   // TODO: is 'backendRedirect' necesscary?
   io.toIntBlock.redirect <> backendRedirect
+  io.toIntBlock.flush <> flush
   io.toFpBlock.redirect <> backendRedirect
+  io.toFpBlock.flush <> flush
   io.toLsBlock.redirect <> backendRedirect
+  io.toLsBlock.flush <> flush
 
   if (env.DualCoreDifftest) {
     difftestIO.fromRoq <> roq.difftestIO
   }
 
-<<<<<<< HEAD
-=======
-  io.toIntBlock.redirect <> redirect
-  io.toIntBlock.flush <> flush
-  io.toFpBlock.redirect <> redirect
-  io.toFpBlock.flush <> flush
-  io.toLsBlock.redirect <> redirect
-  io.toLsBlock.flush <> flush
-
->>>>>>> 8f77f081
   dispatch.io.readPortIndex.intIndex <> io.toIntBlock.readPortIndex
   dispatch.io.readPortIndex.fpIndex <> io.toFpBlock.readPortIndex
 
