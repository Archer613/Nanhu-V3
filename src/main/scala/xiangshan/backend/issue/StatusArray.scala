/***************************************************************************************
* Copyright (c) 2020-2021 Institute of Computing Technology, Chinese Academy of Sciences
* Copyright (c) 2020-2021 Peng Cheng Laboratory
*
* XiangShan is licensed under Mulan PSL v2.
* You can use this software according to the terms and conditions of the Mulan PSL v2.
* You may obtain a copy of Mulan PSL v2 at:
*          http://license.coscl.org.cn/MulanPSL2
*
* THIS SOFTWARE IS PROVIDED ON AN "AS IS" BASIS, WITHOUT WARRANTIES OF ANY KIND,
* EITHER EXPRESS OR IMPLIED, INCLUDING BUT NOT LIMITED TO NON-INFRINGEMENT,
* MERCHANTABILITY OR FIT FOR A PARTICULAR PURPOSE.
*
* See the Mulan PSL v2 for more details.
***************************************************************************************/

package xiangshan.backend.issue

import chipsalliance.rocketchip.config.Parameters
import chisel3._
import chisel3.util._
import xiangshan._
import utils._
import xiangshan.backend.roq.RoqPtr
import xiangshan.mem.SqPtr

class StatusArrayUpdateIO(params: RSParams)(implicit p: Parameters) extends Bundle {
  val enable = Input(Bool())
  // should be one-hot
  val addr = Input(UInt(params.numEntries.W))
  val data = Input(new StatusEntry(params))

  def isLegal() = {
    PopCount(addr.asBools) === 0.U
  }

  override def cloneType: StatusArrayUpdateIO.this.type =
    new StatusArrayUpdateIO(params).asInstanceOf[this.type]
}

class StatusEntry(params: RSParams)(implicit p: Parameters) extends XSBundle {
  // states
  val valid = Bool()
  val scheduled = Bool()
  val blocked = Bool()
  val credit = UInt(4.W)
  val srcState = Vec(params.numSrc, Bool())
  // data
  val psrc = Vec(params.numSrc, UInt(params.dataIdBits.W))
  val srcType = Vec(params.numSrc, SrcType())
  val roqIdx = new RoqPtr
  val sqIdx = new SqPtr
  // misc
  val isFirstIssue = Bool()

  override def cloneType: StatusEntry.this.type =
    new StatusEntry(params).asInstanceOf[this.type]
  override def toPrintable: Printable = {
    p"$valid, $scheduled, ${Binary(srcState.asUInt)}, $psrc, $roqIdx"
  }
}

class StatusArray(params: RSParams)(implicit p: Parameters) extends XSModule
  with HasCircularQueuePtrHelper {
  val io = IO(new Bundle {
    val redirect = Flipped(ValidIO(new Redirect))
    val flush = Input(Bool())
    // current status
    val isValid = Output(UInt(params.numEntries.W))
    val canIssue = Output(UInt(params.numEntries.W))
    // enqueue, dequeue, wakeup, flush
    val update = Vec(params.numEnq, new StatusArrayUpdateIO(params))
    val wakeup = Vec(params.allWakeup, Flipped(ValidIO(new MicroOp)))
    val wakeupMatch = Vec(params.numEntries, Vec(params.numSrc, Output(UInt(params.allWakeup.W))))
    val issueGranted = Vec(params.numDeq, Flipped(ValidIO(UInt(params.numEntries.W))))
<<<<<<< HEAD
=======
    // TODO: if more info is needed, put them in a bundle
    val isFirstIssue = Vec(params.numDeq, Output(Bool()))
>>>>>>> a391e081
    val deqResp = Vec(params.numDeq, Flipped(ValidIO(new Bundle {
      val rsMask = UInt(params.numEntries.W)
      val success = Bool()
    })))
    val stIssuePtr = if (params.checkWaitBit) Input(new SqPtr()) else null
  })

  val statusArray = Reg(Vec(params.numEntries, new StatusEntry(params)))
  val statusArrayNext = WireInit(statusArray)
  statusArray := statusArrayNext
  when (reset.asBool) {
    statusArray.map(_.valid := false.B)
  }

  // instruction is ready for issue
  val readyVec = VecInit(statusArray.map(s => s.srcState.asUInt.andR && !s.scheduled && !s.blocked))
  val readyVecNext = VecInit(statusArrayNext.map(s => s.srcState.asUInt.andR && !s.scheduled && !s.blocked))

  // update srcState when enqueue, wakeup
  def wakeupMatch(psrc: UInt, srcType: UInt) = {
    val matchVec = VecInit(io.wakeup.map(w =>
      w.valid && w.bits.pdest === psrc && (SrcType.isReg(srcType) && w.bits.ctrl.rfWen && psrc =/= 0.U || SrcType.isFp(srcType) && w.bits.ctrl.fpWen)
    ))
    XSError(PopCount(matchVec) > 1.U, p"matchVec ${Binary(matchVec.asUInt)} should be one-hot\n")
    matchVec.asUInt
  }
  def deqRespSel(i: Int) : (Bool, Bool) = {
    val mask = VecInit(io.deqResp.map(resp => resp.valid && resp.bits.rsMask(i)))
    XSError(PopCount(mask) > 1.U, p"feedbackVec ${Binary(mask.asUInt)} should be one-hot\n")
    val successVec = io.deqResp.map(_.bits.success)
    (mask.asUInt.orR, Mux1H(mask, successVec))
  }
  for (((status, statusNext), i) <- statusArray.zip(statusArrayNext).zipWithIndex) {
    val selVec = VecInit(io.update.map(u => u.enable && u.addr(i)))
    XSError(PopCount(selVec) > 1.U, "should not update the same entry\n")
    val updateEn = selVec.asUInt.orR

    when (updateEn) {
      val updateStatus = Mux1H(selVec, io.update.map(_.data))
      val wakeupEnVec = VecInit(updateStatus.psrc.zip(updateStatus.srcType).map{ case (p, t) => wakeupMatch(p, t) })
      val wakeupEn = wakeupEnVec.map(_.orR)
      io.wakeupMatch(i) := wakeupEnVec
      statusNext.valid := true.B
      statusNext.srcState := VecInit(updateStatus.srcState.zip(wakeupEn).map {
        case (update, wakeup) => update || wakeup
      })
      statusNext.scheduled := updateStatus.scheduled
      statusNext.blocked := false.B
      statusNext.credit := updateStatus.credit
      statusNext.psrc := updateStatus.psrc
      statusNext.srcType := updateStatus.srcType
      statusNext.roqIdx := updateStatus.roqIdx
      statusNext.sqIdx := updateStatus.sqIdx
      statusNext.isFirstIssue := true.B
      if (params.checkWaitBit) {
        statusNext.blocked := updateStatus.blocked && isAfter(updateStatus.sqIdx, io.stIssuePtr)
      }
      XSError(status.valid, p"should not update a valid entry $i\n")
    }.otherwise {
      val hasIssued = VecInit(io.issueGranted.map(iss => iss.valid && iss.bits(i))).asUInt.orR
      val (deqResp, deqGrant) = deqRespSel(i)
<<<<<<< HEAD
      XSError(deqResp && !status.valid, "should not deq an invalid entry\n")
      if (params.hasFeedback) {
        XSError(deqResp && !status.scheduled, "should not deq an un-scheduled entry\n")
=======
      XSError(deqResp && !status.valid, p"should not deq an invalid entry $i\n")
      if (params.hasFeedback) {
        XSError(deqResp && !status.scheduled, p"should not deq an un-scheduled entry $i\n")
>>>>>>> a391e081
      }
      val wakeupEnVec = VecInit(status.psrc.zip(status.srcType).map{ case (p, t) => wakeupMatch(p, t) })
      val wakeupEn = wakeupEnVec.map(_.orR)
      io.wakeupMatch(i) := wakeupEnVec
      statusNext.valid := Mux(deqResp && deqGrant, false.B, status.valid && !status.roqIdx.needFlush(io.redirect, io.flush))
      // (1) when deq is not granted, unset its scheduled bit; (2) set scheduled if issued
      statusNext.scheduled := Mux(deqResp && !deqGrant || status.credit === 1.U, false.B, status.scheduled || hasIssued)
<<<<<<< HEAD
      XSError(hasIssued && !status.valid, "should not issue an invalid entry\n")
=======
      XSError(hasIssued && !status.valid, p"should not issue an invalid entry $i\n")
      statusNext.blocked := false.B
>>>>>>> a391e081
      if (params.checkWaitBit) {
        statusNext.blocked := status.blocked && isAfter(status.sqIdx, io.stIssuePtr)
      }
      statusNext.credit := Mux(status.credit > 0.U, status.credit - 1.U, status.credit)
      XSError(status.valid && status.credit > 0.U && !status.scheduled,
        p"instructions $i with credit ${status.credit} must not be scheduled\n")
      statusNext.srcState := VecInit(status.srcState.zip(wakeupEn).map {
        case (current, wakeup) => current || wakeup
      })
      // when the entry is not granted to leave the RS, set isFirstIssue to false.B
      when (deqResp && !deqGrant) {
        statusNext.isFirstIssue := false.B
      }
    }

    XSDebug(status.valid, p"entry[$i]: $status\n")
  }

  io.isValid := VecInit(statusArray.map(_.valid)).asUInt
  io.canIssue := VecInit(statusArray.map(_.valid).zip(readyVec).map{ case (v, r) => v && r}).asUInt
  io.isFirstIssue := VecInit(io.issueGranted.map(iss => Mux1H(iss.bits, statusArray.map(_.isFirstIssue))))

  val validEntries = PopCount(statusArray.map(_.valid))
  XSPerfHistogram("valid_entries", validEntries, true.B, 0, params.numEntries, 1)
  for (i <- 0 until params.numSrc) {
    val waitSrc = statusArray.map(_.srcState).map(s => Cat(s.zipWithIndex.filter(_._2 != i).map(_._1)).andR && !s(i))
    val srcBlockIssue = statusArray.zip(waitSrc).map{ case (s, w) => s.valid && !s.scheduled && !s.blocked && w }
    XSPerfAccumulate(s"wait_for_src_$i", PopCount(srcBlockIssue))
  }
  val isBlocked = PopCount(statusArray.map(s => s.valid && s.blocked))
  XSPerfAccumulate("blocked_entries", isBlocked)
  val isScheduled = PopCount(statusArray.map(s => s.valid && s.scheduled))
  XSPerfAccumulate("scheduled_entries", isScheduled)
  val notSelected = PopCount(io.canIssue) - PopCount(io.issueGranted.map(_.valid))
  XSPerfAccumulate("not_selected_entries", notSelected)
}<|MERGE_RESOLUTION|>--- conflicted
+++ resolved
@@ -73,11 +73,8 @@
     val wakeup = Vec(params.allWakeup, Flipped(ValidIO(new MicroOp)))
     val wakeupMatch = Vec(params.numEntries, Vec(params.numSrc, Output(UInt(params.allWakeup.W))))
     val issueGranted = Vec(params.numDeq, Flipped(ValidIO(UInt(params.numEntries.W))))
-<<<<<<< HEAD
-=======
     // TODO: if more info is needed, put them in a bundle
     val isFirstIssue = Vec(params.numDeq, Output(Bool()))
->>>>>>> a391e081
     val deqResp = Vec(params.numDeq, Flipped(ValidIO(new Bundle {
       val rsMask = UInt(params.numEntries.W)
       val success = Bool()
@@ -139,15 +136,9 @@
     }.otherwise {
       val hasIssued = VecInit(io.issueGranted.map(iss => iss.valid && iss.bits(i))).asUInt.orR
       val (deqResp, deqGrant) = deqRespSel(i)
-<<<<<<< HEAD
-      XSError(deqResp && !status.valid, "should not deq an invalid entry\n")
-      if (params.hasFeedback) {
-        XSError(deqResp && !status.scheduled, "should not deq an un-scheduled entry\n")
-=======
       XSError(deqResp && !status.valid, p"should not deq an invalid entry $i\n")
       if (params.hasFeedback) {
         XSError(deqResp && !status.scheduled, p"should not deq an un-scheduled entry $i\n")
->>>>>>> a391e081
       }
       val wakeupEnVec = VecInit(status.psrc.zip(status.srcType).map{ case (p, t) => wakeupMatch(p, t) })
       val wakeupEn = wakeupEnVec.map(_.orR)
@@ -155,12 +146,8 @@
       statusNext.valid := Mux(deqResp && deqGrant, false.B, status.valid && !status.roqIdx.needFlush(io.redirect, io.flush))
       // (1) when deq is not granted, unset its scheduled bit; (2) set scheduled if issued
       statusNext.scheduled := Mux(deqResp && !deqGrant || status.credit === 1.U, false.B, status.scheduled || hasIssued)
-<<<<<<< HEAD
-      XSError(hasIssued && !status.valid, "should not issue an invalid entry\n")
-=======
       XSError(hasIssued && !status.valid, p"should not issue an invalid entry $i\n")
       statusNext.blocked := false.B
->>>>>>> a391e081
       if (params.checkWaitBit) {
         statusNext.blocked := status.blocked && isAfter(status.sqIdx, io.stIssuePtr)
       }
