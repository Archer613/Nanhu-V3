--- conflicted
+++ resolved
@@ -1,3 +1,4 @@
+  
 package xiangshan.backend.exu
 
 import chisel3._
@@ -12,26 +13,20 @@
     case a: Alu => a
   }.get
 
-<<<<<<< HEAD
-  io.out.bits.redirectValid := alu.redirectOutValid
-  io.out.bits.redirect := alu.redirectOut
-  io.out.bits.brUpdate := alu.brUpdate
-
-  XSDebug(io.in.valid || io.redirect.valid,
-    p"In(${io.in.valid} ${io.in.ready}) Out(${io.out.valid} ${io.out.ready})" + 
-      p"Redirect:(${io.redirect.valid} ${io.redirect.bits.isException}${io.redirect.bits.isFlushPipe}${io.redirect.bits.isMisPred}${io.redirect.bits.isReplay}) roqIdx:${io.redirect.bits.roqIdx}\n",
-  )
-  XSDebug(io.in.valid,
-    p"src1:${Hexadecimal(src1)} src2:${Hexadecimal(src2)} " +
-      p"src3:${Hexadecimal(src3)} func:${Binary(func)} " +
-      p"pc:${Hexadecimal(io.in.bits.uop.cf.pc)} roqIdx:${io.in.bits.uop.roqIdx}\n"
-  )
-  XSDebug(io.out.valid,
-    p"res:${Hexadecimal(io.out.bits.data)}\n"
-  )
-=======
   io.toInt.bits.redirectValid := alu.redirectOutValid
   io.toInt.bits.redirect := alu.redirectOut
   io.toInt.bits.brUpdate := alu.brUpdate
->>>>>>> ff3c5b18
+
+  XSDebug(io.fromInt.valid || io.redirect.valid,
+    p"fromInt(${io.fromInt.valid} ${io.fromInt.ready}) toInt(${io.toInt.valid} ${io.toInt.ready})" +
+      p"Redirect:(${io.redirect.valid} ${io.redirect.bits.isException}${io.redirect.bits.isFlushPipe}${io.redirect.bits.isMisPred}${io.redirect.bits.isReplay}) roqIdx:${io.redirect.bits.roqIdx}\n",
+  )
+  XSDebug(io.fromInt.valid,
+    p"src1:${Hexadecimal(io.fromInt.bits.src1)} src2:${Hexadecimal(io.fromInt.bits.src2)} " +
+      p"src3:${Hexadecimal(io.fromInt.bits.src3)} func:${Binary(io.fromInt.bits.uop.ctrl.fuOpType)} " +
+      p"pc:${Hexadecimal(io.fromInt.bits.uop.cf.pc)} roqIdx:${io.fromInt.bits.uop.roqIdx}\n"
+  )
+  XSDebug(io.toInt.valid,
+    p"res:${Hexadecimal(io.toInt.bits.data)}\n"
+  )
 }