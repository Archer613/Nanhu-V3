/***************************************************************************************
  * Copyright (c) 2020-2021 Institute of Computing Technology, Chinese Academy of Sciences
* Copyright (c) 2020-2021 Peng Cheng Laboratory
  *
  * XiangShan is licensed under Mulan PSL v2.
  * You can use this software according to the terms and conditions of the Mulan PSL v2.
  * You may obtain a copy of Mulan PSL v2 at:
  *          http://license.coscl.org.cn/MulanPSL2
  *
  * THIS SOFTWARE IS PROVIDED ON AN "AS IS" BASIS, WITHOUT WARRANTIES OF ANY KIND,
  * EITHER EXPRESS OR IMPLIED, INCLUDING BUT NOT LIMITED TO NON-INFRINGEMENT,
  * MERCHANTABILITY OR FIT FOR A PARTICULAR PURPOSE.
  *
  * See the Mulan PSL v2 for more details.
  ***************************************************************************************/

package xiangshan.backend

import chisel3._
import chisel3.util._
import chipsalliance.rocketchip.config.Parameters
import difftest.{DifftestArchFpRegState, DifftestArchIntRegState}
import freechips.rocketchip.diplomacy.{LazyModule, LazyModuleImp}
import xiangshan._
import utils._
import xiangshan.backend.dispatch.Dispatch2Rs
import xiangshan.backend.exu.ExuConfig
import xiangshan.backend.fu.fpu.FMAMidResultIO
import xiangshan.backend.issue.{ReservationStation, ReservationStationWrapper, RsPerfCounter}
import xiangshan.backend.regfile.{Regfile, RfReadPort, RfWritePort}
import xiangshan.backend.rename.{BusyTable, BusyTableReadIO}
import xiangshan.mem.{LsqEnqIO, MemWaitUpdateReq, SqPtr, StoreDataBundle}

import scala.collection.mutable.ArrayBuffer

class DispatchArbiter(func: Seq[MicroOp => Bool])(implicit p: Parameters) extends XSModule {
  val numTarget = func.length

  val io = IO(new Bundle {
    val in = Flipped(DecoupledIO(new MicroOp))
    val out = Vec(numTarget, DecoupledIO(new MicroOp))
  })

  io.out.zip(func).foreach{ case (o, f) =>
    o.valid := io.in.valid && f(io.in.bits)
    o.bits := io.in.bits
  }

  io.in.ready := VecInit(io.out.map(_.fire())).asUInt.orR
}

object DispatchArbiter {
  def apply(in: DecoupledIO[MicroOp], func: Seq[MicroOp => Bool])(implicit p: Parameters) = {
    val arbiter = Module(new DispatchArbiter(func))
    arbiter.io.in <> in
    arbiter.io.out
  }
}

trait HasExuWbMappingHelper {
  def findInWbPorts(wb: Seq[Seq[ExuConfig]], target: ExuConfig) : Seq[Int] = {
    wb.zipWithIndex.filter(_._1.contains(target)).map(_._2)
  }
  def findInWbPorts(wb: Seq[Seq[ExuConfig]], targets: Seq[ExuConfig]) : Seq[Int] = {
    targets.map(findInWbPorts(wb, _)).fold(Seq())(_ ++ _)
  }
  def getFastWakeupIndex(cfg: ExuConfig, intSource: Seq[Int], fpSource: Seq[Int], offset: Int) : Seq[Int] = {
    val sources = Seq(
      (cfg.readIntRf, intSource),
      (cfg.readFpRf, fpSource.map(_ + offset))
    )
    sources.map(c => if (c._1) c._2 else Seq()).reduce(_ ++ _)
  }
}

class Scheduler(
  val configs: Seq[(ExuConfig, Int, Seq[ExuConfig], Seq[ExuConfig])],
  val dpPorts: Seq[Seq[(Int, Int)]],
  val intRfWbPorts: Seq[Seq[ExuConfig]],
  val fpRfWbPorts: Seq[Seq[ExuConfig]],
  val outFastPorts: Seq[Seq[Int]],
  val outIntRfReadPorts: Int,
  val outFpRfReadPorts: Int,
  val hasIntRf: Boolean,
  val hasFpRf: Boolean
)(implicit p: Parameters) extends LazyModule with HasXSParameter with HasExuWbMappingHelper {
  val numDpPorts = dpPorts.length
  val dpExuConfigs = dpPorts.map(port => port.map(_._1).map(configs(_)._1))
  def getDispatch2 = {
    if (dpExuConfigs.length > exuParameters.AluCnt) {
      val intDispatch = LazyModule(new Dispatch2Rs(dpExuConfigs.take(exuParameters.AluCnt)))
      val lsDispatch = LazyModule(new Dispatch2Rs(dpExuConfigs.drop(exuParameters.AluCnt)))
      Seq(intDispatch, lsDispatch)
    }
    else {
      val fpDispatch = LazyModule(new Dispatch2Rs(dpExuConfigs))
      Seq(fpDispatch)
    }
  }
  val dispatch2 = getDispatch2

  // regfile parameters: overall read and write ports
  val numIntRfWritePorts = intRfWbPorts.length
  val numFpRfWritePorts = fpRfWbPorts.length

  // reservation station parameters: dispatch, regfile, issue, wakeup, fastWakeup
  // instantiate reservation stations and connect the issue ports
  val wakeupPorts = configs.map(_._1).map(config => {
    val numInt = if (config.intSrcCnt > 0) numIntRfWritePorts else 0
    val numFp = if (config.fpSrcCnt > 0) numFpRfWritePorts else 0
    numInt + numFp
  })
  val innerIntFastSources = configs.map(_._1).map(cfg => configs.zipWithIndex.filter(c => c._1._3.contains(cfg) && c._1._1.wakeupFromRS))
  val innerFpFastSources = configs.map(_._1).map(cfg => configs.zipWithIndex.filter(c => c._1._4.contains(cfg) && c._1._1.wakeupFromRS))
  val innerFastPorts = configs.map(_._1).zipWithIndex.map{ case (config, i) =>
    val intSource = findInWbPorts(intRfWbPorts, innerIntFastSources(i).map(_._1._1))
    val fpSource = findInWbPorts(fpRfWbPorts, innerFpFastSources(i).map(_._1._1))
    getFastWakeupIndex(config, intSource, fpSource, numIntRfWritePorts)
  }
  println(s"inner fast: $innerFastPorts")
  val numAllFastPorts = innerFastPorts.zip(outFastPorts).map{ case (i, o) => i.length + o.length }
  val reservationStations = configs.zipWithIndex.map{ case ((config, numDeq, _, _), i) =>
    val rs = LazyModule(new ReservationStationWrapper())
    rs.addIssuePort(config, numDeq)
    rs.addWakeup(wakeupPorts(i))
    rs.addEarlyWakeup(numAllFastPorts(i))
    rs
  }
  // connect to dispatch
  val dpFuConfigs = dpPorts.map(_.map(p => reservationStations(p._1).addDispatchPort()).reduce(_ ++ _))

  val numIssuePorts = configs.map(_._2).sum
  val numReplayPorts = reservationStations.filter(_.params.hasFeedback == true).map(_.params.numDeq).sum
  val memRsEntries = reservationStations.filter(_.params.hasFeedback == true).map(_.params.numEntries)
  val getMemRsEntries = {
    require(memRsEntries.isEmpty || memRsEntries.max == memRsEntries.min, "different indexes not supported")
    if (memRsEntries.isEmpty) 0 else memRsEntries.max
  }
  val numSTDPorts = reservationStations.filter(_.params.exuCfg.get == StdExeUnitCfg).map(_.params.numDeq).sum

  val numDpPortIntRead = dpPorts.map(_.map(_._1).map(configs(_)._1.intSrcCnt).max)
  val numIntRfReadPorts = numDpPortIntRead.sum + outIntRfReadPorts
  val numDpPortFpRead = dpPorts.map(_.map(_._1).map(configs(_)._1.fpSrcCnt).max)
  val numFpRfReadPorts = numDpPortFpRead.sum + outFpRfReadPorts

  lazy val module = new SchedulerImp(this)

  def canAccept(fuType: UInt): Bool = {
    VecInit(configs.map(_._1.canAccept(fuType))).asUInt.orR
  }
}

class SchedulerImp(outer: Scheduler) extends LazyModuleImp(outer) with HasXSParameter {
  val memRsEntries = outer.getMemRsEntries
  val updatedP = p.alter((site, here, up) => {
    case XSCoreParamsKey => up(XSCoreParamsKey).copy(
      IssQueSize = memRsEntries
    )
  })
  val intRfWritePorts = outer.numIntRfWritePorts
  val fpRfWritePorts = outer.numFpRfWritePorts
  val intRfConfig = (outer.numIntRfReadPorts > 0 && outer.hasIntRf, outer.numIntRfReadPorts, intRfWritePorts)
  val fpRfConfig = (outer.numFpRfReadPorts > 0 && outer.hasFpRf, outer.numFpRfReadPorts, fpRfWritePorts)

  val rs_all = outer.reservationStations
  val numPerfPorts = outer.reservationStations.map(_.module.perf.length).sum

  // print rs info
  println("Scheduler: ")
  println(s"  number of issue ports: ${outer.numIssuePorts}")
  println(s"  number of replay ports: ${outer.numReplayPorts}")
  println(s"  size of load and store RSes: ${outer.getMemRsEntries}")
  println(s"  number of std ports: ${outer.numSTDPorts}")
  val numLoadPorts = outer.reservationStations.map(_.module.io.load).filter(_.isDefined).map(_.get.fastMatch.length).sum
  println(s"  number of load ports: ${numLoadPorts}")
  println(s"  number of perf ports: ${numPerfPorts}")
  if (intRfConfig._1) {
    println(s"INT Regfile: ${intRfConfig._2}R${intRfConfig._3}W")
  }
  if (fpRfConfig._1) {
    println(s"FP  Regfile: ${fpRfConfig._2}R${fpRfConfig._3}W")
  }
  for ((rs, i) <- rs_all.zipWithIndex) {
    println(s"RS $i: $rs")
    println(s"  innerIntUop: ${outer.innerIntFastSources(i).map(_._2)}")
    println(s"  innerFpUop: ${outer.innerFpFastSources(i).map(_._2)}")
    println(s"  innerFastPorts: ${outer.innerFastPorts(i)}")
    println(s"  outFastPorts: ${outer.outFastPorts(i)}")
    println(s"  loadBalance: ${rs_all(i).params.needBalance}")
  }

  class SchedulerExtraIO extends XSBundle {
    // feedback ports
    val feedback = if (outer.numReplayPorts > 0) Some(Vec(outer.numReplayPorts, Flipped(new MemRSFeedbackIO()(updatedP)))) else None
    // special ports for RS that needs to read from other schedulers
    // In: read response from other schedulers
    // Out: read request to other schedulers
    val intRfReadIn = if (!outer.hasIntRf && outer.numIntRfReadPorts > 0) Some(Vec(outer.numIntRfReadPorts, Flipped(new RfReadPort(XLEN)))) else None
    val intRfReadOut = if (outer.outIntRfReadPorts > 0) Some(Vec(outer.outIntRfReadPorts, new RfReadPort(XLEN))) else None
    val fpRfReadIn = if (!outer.hasFpRf && outer.numFpRfReadPorts > 0) Some(Vec(outer.numFpRfReadPorts, Flipped(new RfReadPort(XLEN)))) else None
    val fpStateReadIn = if (!outer.hasFpRf && outer.numFpRfReadPorts > 0) Some(Vec(outer.numFpRfReadPorts, Flipped(new BusyTableReadIO))) else None
    val fpRfReadOut = if (outer.outFpRfReadPorts > 0) Some(Vec(outer.outFpRfReadPorts, new RfReadPort(XLEN))) else None
    val fpStateReadOut = if (outer.outFpRfReadPorts > 0) Some(Vec(outer.outFpRfReadPorts, new BusyTableReadIO)) else None
    val loadFastMatch = if (numLoadPorts > 0) Some(Vec(numLoadPorts, Output(UInt(exuParameters.LduCnt.W)))) else None
    // misc
    val jumpPc = Input(UInt(VAddrBits.W))
    val jalr_target = Input(UInt(VAddrBits.W))
    val stIssuePtr = Input(new SqPtr())
    // special ports for load / store rs
    val enqLsq = if (outer.numReplayPorts > 0) Some(Flipped(new LsqEnqIO)) else None
    val memWaitUpdateReq = Flipped(new MemWaitUpdateReq)
    // debug
    val debug_int_rat = Vec(32, Input(UInt(PhyRegIdxWidth.W)))
    val debug_fp_rat = Vec(32, Input(UInt(PhyRegIdxWidth.W)))
    val perf = Vec(numPerfPorts, Output(new RsPerfCounter))

    override def cloneType: SchedulerExtraIO.this.type =
      new SchedulerExtraIO().asInstanceOf[this.type]
  }

  val numFma = outer.reservationStations.map(_.module.io.fmaMid.getOrElse(Seq()).length).sum

  val io = IO(new Bundle {
    // global control
    val redirect = Flipped(ValidIO(new Redirect))
    // dispatch and issue ports
    // val allocate = Vec(outer.numDpPorts, Flipped(DecoupledIO(new MicroOp)))
    val allocPregs = Vec(RenameWidth, Input(new ResetPregStateReq))
    val in = Vec(dpParams.IntDqDeqWidth * outer.dispatch2.length, Flipped(DecoupledIO(new MicroOp)))
    val issue = Vec(outer.numIssuePorts, DecoupledIO(new ExuInput))
    val fastUopOut = Vec(outer.numIssuePorts, ValidIO(new MicroOp))
    // wakeup-related ports
    val writeback = Vec(intRfWritePorts + fpRfWritePorts, Flipped(ValidIO(new ExuOutput)))
    val fastUopIn = Vec(intRfWritePorts + fpRfWritePorts, Flipped(ValidIO(new MicroOp)))
    // misc ports
    val extra = new SchedulerExtraIO
    val fmaMid = if (numFma > 0) Some(Vec(numFma, Flipped(new FMAMidResultIO))) else None
  })

  val dispatch2 = outer.dispatch2.map(_.module)

  // dirty code for ls dp
  dispatch2.foreach(dp => if (dp.io.enqLsq.isDefined) dp.io.enqLsq.get <> io.extra.enqLsq.get)

  io.in <> dispatch2.flatMap(_.io.in)
  val readIntState = dispatch2.flatMap(_.io.readIntState.getOrElse(Seq()))
  val intbtperfEvents = Wire(new PerfEventsBundle(4))
  val fpbtperfEvents = Wire(new PerfEventsBundle(4))
  intbtperfEvents := DontCare
  fpbtperfEvents  := DontCare
  if (readIntState.nonEmpty) {
    val busyTable = Module(new BusyTable(readIntState.length, intRfWritePorts))
    busyTable.io.allocPregs.zip(io.allocPregs).foreach{ case (pregAlloc, allocReq) =>
      pregAlloc.valid := allocReq.isInt
      pregAlloc.bits := allocReq.preg
    }
    busyTable.io.wbPregs.zip(io.writeback.take(intRfWritePorts)).foreach{ case (pregWb, exuWb) =>
      pregWb.valid := exuWb.valid && exuWb.bits.uop.ctrl.rfWen
      pregWb.bits := exuWb.bits.uop.pdest
    }
    intbtperfEvents <> busyTable.perfinfo.perfEvents
    busyTable.io.read <> readIntState
  }
  val readFpState = io.extra.fpStateReadOut.getOrElse(Seq()) ++ dispatch2.flatMap(_.io.readFpState.getOrElse(Seq()))
  if (readFpState.nonEmpty) {
    // Some fp states are read from outside
    val numInFpStateRead = io.extra.fpStateReadIn.getOrElse(Seq()).length
    // The left read requests are serviced by internal busytable
    val numBusyTableRead = readFpState.length - numInFpStateRead
    if (numBusyTableRead > 0) {
      val busyTable = Module(new BusyTable(numBusyTableRead, fpRfWritePorts))
      busyTable.io.allocPregs.zip(io.allocPregs).foreach { case (pregAlloc, allocReq) =>
        pregAlloc.valid := allocReq.isFp
        pregAlloc.bits := allocReq.preg
      }
      busyTable.io.wbPregs.zip(io.writeback.drop(intRfWritePorts)).foreach { case (pregWb, exuWb) =>
        pregWb.valid := exuWb.valid && exuWb.bits.uop.ctrl.fpWen
        pregWb.bits := exuWb.bits.uop.pdest
      }
      busyTable.io.read <> readFpState.take(numBusyTableRead)
      fpbtperfEvents <> busyTable.perfinfo.perfEvents
      busyTable.io.read <> readFpState
    }
    if (io.extra.fpStateReadIn.isDefined) {
      io.extra.fpStateReadIn.get <> readFpState.takeRight(numInFpStateRead)
    }
  }
  val allocate = dispatch2.flatMap(_.io.out)

  if (io.fmaMid.isDefined) {
    io.fmaMid.get <> outer.reservationStations.flatMap(_.module.io.fmaMid.getOrElse(Seq()))
  }

  def extraReadRf(numRead: Seq[Int]): Seq[UInt] = {
    require(numRead.length == allocate.length)
    allocate.map(_.bits.psrc).zip(numRead).flatMap{ case (src, num) => src.take(num) }
  }
  def readIntRf: Seq[UInt] = extraReadRf(outer.numDpPortIntRead) ++ io.extra.intRfReadOut.getOrElse(Seq()).map(_.addr)
  def readFpRf: Seq[UInt] = extraReadRf(outer.numDpPortFpRead) ++ io.extra.fpRfReadOut.getOrElse(Seq()).map(_.addr)

  def genRegfile(isInt: Boolean): Seq[UInt] = {
    val wbPorts = if (isInt) io.writeback.take(intRfWritePorts) else io.writeback.drop(intRfWritePorts)
    val waddr = wbPorts.map(_.bits.uop.pdest)
    val wdata = wbPorts.map(_.bits.data)
    val debugRead = if (isInt) io.extra.debug_int_rat else io.extra.debug_fp_rat
    if (isInt) {
      val wen = wbPorts.map(wb => wb.valid && wb.bits.uop.ctrl.rfWen)
      Regfile(NRPhyRegs, readIntRf, wen, waddr, wdata, true, debugRead = Some(debugRead))
    }
    else {
      // For floating-point function units, every instruction writes either int or fp regfile.
      val wen = wbPorts.map(_.valid)
      Regfile(NRPhyRegs, readFpRf, wen, waddr, wdata, false, debugRead = Some(debugRead))
    }
  }

  val intRfReadData = if (intRfConfig._1) genRegfile(true) else io.extra.intRfReadIn.getOrElse(Seq()).map(_.data)
  val fpRfReadData = if (fpRfConfig._1) genRegfile(false) else io.extra.fpRfReadIn.getOrElse(Seq()).map(_.data)

  if (io.extra.intRfReadIn.isDefined) {
    io.extra.intRfReadIn.get.map(_.addr).zip(readIntRf).foreach{ case (r, addr) => r := addr}
    require(io.extra.intRfReadIn.get.length == readIntRf.length)
  }

  if (io.extra.fpRfReadIn.isDefined) {
    io.extra.fpRfReadIn.get.map(_.addr).zip(readFpRf).foreach{ case (r, addr) => r := addr}
    require(io.extra.fpRfReadIn.get.length == readFpRf.length)
  }

  if (io.extra.intRfReadOut.isDefined) {
    val extraIntReadData = intRfReadData.dropRight(32).takeRight(outer.outIntRfReadPorts)
    io.extra.intRfReadOut.get.map(_.data).zip(extraIntReadData).foreach{ case (a, b) => a := b }
    require(io.extra.intRfReadOut.get.length == extraIntReadData.length)
  }

  if (io.extra.fpRfReadOut.isDefined) {
    val extraFpReadData = fpRfReadData.dropRight(32).takeRight(outer.outFpRfReadPorts)
    io.extra.fpRfReadOut.get.map(_.data).zip(extraFpReadData).foreach{ case (a, b) => a := b }
    require(io.extra.fpRfReadOut.get.length == extraFpReadData.length)
  }

  var issueIdx = 0
  var feedbackIdx = 0
  var stDataIdx = 0
  var fastUopOutIdx = 0
  io.fastUopOut := DontCare
  for (((node, cfg), i) <- rs_all.zip(outer.configs.map(_._1)).zipWithIndex) {
    val rs = node.module

    rs.io.redirect <> io.redirect

    val issueWidth = rs.io.deq.length
    rs.io.deq <> io.issue.slice(issueIdx, issueIdx + issueWidth)
    if (rs.io.fastWakeup.isDefined) {
      rs.io.fastWakeup.get <> io.fastUopOut.slice(issueIdx, issueIdx + issueWidth)
    }
    issueIdx += issueWidth

    if (rs.io.jump.isDefined) {
      rs.io.jump.get.jumpPc := io.extra.jumpPc
      rs.io.jump.get.jalr_target := io.extra.jalr_target
    }
    if (rs.io.checkwait.isDefined) {
      rs.io.checkwait.get.stIssuePtr <> io.extra.stIssuePtr
      rs.io.checkwait.get.memWaitUpdateReq <> io.extra.memWaitUpdateReq
    }
    if (rs.io.feedback.isDefined) {
      val width = rs.io.feedback.get.length
      val feedback = io.extra.feedback.get.slice(feedbackIdx, feedbackIdx + width)
      require(feedback(0).rsIdx.getWidth == rs.io.feedback.get(0).rsIdx.getWidth)
      rs.io.feedback.get.zip(feedback).foreach{ case (r, f) =>
        r.feedbackFast <> f.feedbackFast
        r.feedbackSlow <> f.feedbackSlow
        r.rsIdx <> f.rsIdx
        r.isFirstIssue <> f.isFirstIssue
      }
      feedbackIdx += width
    }

    (cfg.intSrcCnt > 0, cfg.fpSrcCnt > 0) match {
      case (true,  false) => rs.io.slowPorts := io.writeback.take(intRfWritePorts)
      case (false, true) => rs.io.slowPorts := io.writeback.drop(intRfWritePorts)
      case (true,  true) => rs.io.slowPorts := io.writeback
      case _ => throw new RuntimeException("unknown wakeup source")
    }

    val innerIntUop = outer.innerIntFastSources(i).map(_._2).map(rs_all(_).module.io.fastWakeup.get).fold(Seq())(_ ++ _)
    val innerFpUop = outer.innerFpFastSources(i).map(_._2).map(rs_all(_).module.io.fastWakeup.get).fold(Seq())(_ ++ _)
    val innerUop = innerIntUop ++ innerFpUop
    val innerData = outer.innerFastPorts(i).map(io.writeback(_).bits.data)
    node.connectFastWakeup(innerUop, innerData)
    require(innerUop.length == innerData.length)

    val outerUop = outer.outFastPorts(i).map(io.fastUopIn(_))
    val outerData = outer.outFastPorts(i).map(io.writeback(_).bits.data)
    node.connectFastWakeup(outerUop, outerData)
    require(outerUop.length == outerData.length)
  }
  require(issueIdx == io.issue.length)
  if (io.extra.loadFastMatch.isDefined) {
    val allLoadRS = outer.reservationStations.map(_.module.io.load).filter(_.isDefined)
    io.extra.loadFastMatch.get := allLoadRS.map(_.get.fastMatch).fold(Seq())(_ ++ _)
  }
  io.extra.perf <> rs_all.flatMap(_.module.perf)

  var intReadPort = 0
  var fpReadPort = 0
  for ((dp, i) <- outer.dpPorts.zipWithIndex) {
    // dp connects only one rs: don't use arbiter
    if (dp.length == 1) {
      rs_all(dp.head._1).module.io.fromDispatch(dp.head._2) <> allocate(i)
    }
    // dp connects more than one rs: use arbiter to route uop to the correct rs
    else {
      val func = dp.map(rs => (op: MicroOp) => rs_all(rs._1).canAccept(op.ctrl.fuType))
      val arbiterOut = DispatchArbiter(allocate(i), func)
      val rsIn = VecInit(dp.map(rs => rs_all(rs._1).module.io.fromDispatch(rs._2)))
      rsIn <> arbiterOut
    }

    val numIntRfPorts = dp.map(_._1).map(rs_all(_).intSrcCnt).max
    if (numIntRfPorts > 0) {
      val intRfPorts = VecInit(intRfReadData.slice(intReadPort, intReadPort + numIntRfPorts))
      for ((rs, idx) <- dp) {
        val target = rs_all(rs).module.io.srcRegValue(idx)
        target := intRfPorts.take(target.length)
      }
      intReadPort += numIntRfPorts
    }

    val numFpRfPorts = dp.map(_._1).map(rs_all(_).fpSrcCnt).max
    if (numFpRfPorts > 0) {
      val fpRfPorts = VecInit(fpRfReadData.slice(fpReadPort, fpReadPort + numFpRfPorts))
      for ((rs, idx) <- dp) {
        val mod = rs_all(rs).module
        val target = mod.io.srcRegValue(idx)
        // dirty code for store
        val isFp = RegNext(mod.io.fromDispatch(idx).bits.ctrl.srcType(0) === SrcType.fp)
        val fromFp = if (numIntRfPorts > 0) isFp else false.B
        if (numIntRfPorts > 0) {
          require(numFpRfPorts == 1 && numIntRfPorts == 1)
        }
        when (fromFp) {
          target := fpRfPorts.take(target.length)
        }
      }
      fpReadPort += numFpRfPorts
    }
  }

<<<<<<< HEAD
  if (env.EnableDifftest && intRfConfig._1) {
=======
  if ((env.AlwaysBasicDiff || env.EnableDifftest) && intRfConfig._1) {
>>>>>>> beebba64
    val difftest = Module(new DifftestArchIntRegState)
    difftest.io.clock := clock
    difftest.io.coreid := hardId.U
    difftest.io.gpr := intRfReadData.takeRight(32)
  }
<<<<<<< HEAD
  if (env.EnableDifftest && fpRfConfig._1) {
=======
  if ((env.AlwaysBasicDiff || env.EnableDifftest) && fpRfConfig._1) {
>>>>>>> beebba64
    val difftest = Module(new DifftestArchFpRegState)
    difftest.io.clock := clock
    difftest.io.coreid := hardId.U
    difftest.io.fpr := fpRfReadData.takeRight(32)
  }

  XSPerfAccumulate("allocate_valid", PopCount(allocate.map(_.valid)))
  XSPerfAccumulate("allocate_fire", PopCount(allocate.map(_.fire())))
  XSPerfAccumulate("issue_valid", PopCount(io.issue.map(_.valid)))
  XSPerfAccumulate("issue_fire", PopCount(io.issue.map(_.fire)))
  val perfEvents_list = Wire(new PerfEventsBundle(2))
  val perfEvents = Seq(
    ("sche_allocate_fire    ", PopCount(allocate.map(_.fire()))   ),
    ("sche_issue_fire       ", PopCount(io.issue.map(_.fire))     ),
  )
  for (((perf_out,(perf_name,perf)),i) <- perfEvents_list.perf_events.zip(perfEvents).zipWithIndex) {
    perf_out.incr_step := RegNext(perf)
  }

  val perf_list =  perfEvents_list.perf_events ++ intbtperfEvents.perf_events ++ fpbtperfEvents.perf_events
  val perfinfo = IO(new Bundle(){
    val perfEvents = Output(new PerfEventsBundle(perf_list.length))
  })
  perfinfo.perfEvents.perf_events := perf_list
}<|MERGE_RESOLUTION|>--- conflicted
+++ resolved
@@ -448,21 +448,13 @@
     }
   }
 
-<<<<<<< HEAD
-  if (env.EnableDifftest && intRfConfig._1) {
-=======
   if ((env.AlwaysBasicDiff || env.EnableDifftest) && intRfConfig._1) {
->>>>>>> beebba64
     val difftest = Module(new DifftestArchIntRegState)
     difftest.io.clock := clock
     difftest.io.coreid := hardId.U
     difftest.io.gpr := intRfReadData.takeRight(32)
   }
-<<<<<<< HEAD
-  if (env.EnableDifftest && fpRfConfig._1) {
-=======
   if ((env.AlwaysBasicDiff || env.EnableDifftest) && fpRfConfig._1) {
->>>>>>> beebba64
     val difftest = Module(new DifftestArchFpRegState)
     difftest.io.clock := clock
     difftest.io.coreid := hardId.U
