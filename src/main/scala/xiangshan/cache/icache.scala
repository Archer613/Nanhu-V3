--- conflicted
+++ resolved
@@ -30,28 +30,17 @@
 trait HasICacheParameters extends HasL1CacheParameters with HasIFUConst {
   val cacheParams = icacheParameters
   val groupAlign = log2Up(cacheParams.blockBytes)
-<<<<<<< HEAD
-  val ptrHighBit = log2Up(groupBytes) - 1
-  val ptrLowBit = log2Up(instBytes)
-  val packetInstNumBits = log2Up(packetBytes/instBytes)
-
-=======
   val packetInstNum = packetBytes/instBytes
   val packetInstNumBit = log2Up(packetInstNum)
   val ptrHighBit = log2Up(groupBytes) - 1 
   val ptrLowBit = log2Up(packetBytes)
 
 
->>>>>>> 4971335e
   def accessBorder =  0x80000000L
   def cacheID = 0
   def insLen = if (HasCExtension) 16 else 32
   def RVCInsLen = 16
   def groupPC(pc: UInt): UInt = Cat(pc(PAddrBits-1, groupAlign), 0.U(groupAlign.W))
-<<<<<<< HEAD
-=======
-
->>>>>>> 4971335e
   def encRowBits = cacheParams.dataCode.width(rowBits)
   def encTagBits = cacheParams.tagCode.width(tagBits)
 
@@ -260,11 +249,7 @@
       }
     }
     val cutPacket = WireInit(VecInit(Seq.fill(PredictWidth){0.U(insLen.W)}))
-<<<<<<< HEAD
-    val start = Cat(startPtr(log2Up(groupBytes)-2, log2Up(packetBytes)-1), 0.U((packetInstNumBits).W))
-=======
     val start = Cat(pc(ptrHighBit,ptrLowBit),0.U(packetInstNumBit.W))
->>>>>>> 4971335e
     (0 until PredictWidth ).foreach{ i =>
       cutPacket(i) := Mux(mask(i).asBool,sourceVec_inst(start + i.U),0.U)
     }
@@ -279,15 +264,6 @@
     oneHot
   }
 
-<<<<<<< HEAD
-  def pc2Ptr(UInt pc) : UInt = {
-    val ptr = pc(ptrHighBit,ptrLowBit)
-    ptr
-  }
-
-
-=======
->>>>>>> 4971335e
   val io = IO(new ICacheIO)
 
   val s2_flush = io.flush(0)
@@ -393,11 +369,7 @@
       decodedRow.corrected
     }
   )
-<<<<<<< HEAD
-  outPacket := cutHelper(dataHitWay,pc2Ptr(s3_req_pc),s3_req_mask.asUInt)
-=======
   outPacket := cutHelper(dataHitWay,s3_req_pc.asUInt,s3_req_mask.asUInt)
->>>>>>> 4971335e
 
 
 
@@ -449,11 +421,7 @@
   when(icacheFlush){ validArray := 0.U }
 
   val refillDataVec = icacheMissQueue.io.resp.bits.data.asTypeOf(Vec(blockWords,UInt(wordBits.W)))
-<<<<<<< HEAD
-  val refillDataOut = cutHelper(refillDataVec, pc2Ptr(s3_req_pc),s3_req_mask )
-=======
   val refillDataOut = cutHelper(refillDataVec, s3_req_pc,s3_req_mask )
->>>>>>> 4971335e
 
   s3_ready := ((io.resp.ready && s3_hit || !s3_valid) && !blocking) || (blocking && icacheMissQueue.io.resp.valid && io.resp.ready)
 
@@ -461,13 +429,8 @@
   val pds = Seq.fill(nWays)(Module(new PreDecode))
   for (i <- 0 until nWays) {
     val wayResp = Wire(new ICacheResp)
-<<<<<<< HEAD
-    val wayData = cutHelper(VecInit(s3_data.map(b => b(i).asUInt)), pc2Ptr(s3_req_pc), s3_req_mask)
-    val refillData = cutHelper(refillDataVec, pc2Ptr(s3_req_pc),s3_req_mask)
-=======
     val wayData = cutHelper(VecInit(s3_data.map(b => b(i).asUInt)), s3_req_pc, s3_req_mask)
     val refillData = cutHelper(refillDataVec, s3_req_pc,s3_req_mask)
->>>>>>> 4971335e
     wayResp.pc := s3_req_pc
     wayResp.data := Mux(s3_valid && s3_hit, wayData, refillData)
     wayResp.mask := s3_req_mask
