--- conflicted
+++ resolved
@@ -254,11 +254,7 @@
   val uopNum = UInt(7.W)
   val tailMask = UInt(16.W)
   val canRename = Bool()
-<<<<<<< HEAD
-  val loadStoreEnable = Bool()
-=======
   val mergeIdx = UInt(log2Up(VectorMergeStationDepth).W)
->>>>>>> cba8a3cf
 
   def clearExceptions(
     exceptionBits: Seq[Int] = Seq(),
