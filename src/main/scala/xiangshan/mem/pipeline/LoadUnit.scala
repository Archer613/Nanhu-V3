--- conflicted
+++ resolved
@@ -204,23 +204,6 @@
 
   // TODO: ECC check
 
-<<<<<<< HEAD
-  // if hit, writeback result to CDB
-  // val ldout = Vec(2, Decoupled(new ExuOutput))
-  // when io.loadIn(i).fire() && !io.io.loadIn(i).miss, commit load to cdb
-  val hitLoadOut = Wire(Decoupled(new ExuOutput))
-  hitLoadOut.bits.uop := l5_in.bits.uop
-  hitLoadOut.bits.data := rdataPartialLoad
-  hitLoadOut.bits.fflags := DontCare
-  hitLoadOut.bits.redirectValid := false.B
-  hitLoadOut.bits.redirect := DontCare
-  hitLoadOut.bits.brUpdate := DontCare
-  hitLoadOut.bits.debug.isMMIO := l5_in.bits.mmio
-  hitLoadOut.valid := l5_in.valid && !l5_in.bits.mmio && !l5_in.bits.miss // MMIO will be done in lsroq
-  XSDebug(hitLoadOut.fire(), "load writeback: pc %x data %x (%x + %x(%b))\n",
-    hitLoadOut.bits.uop.cf.pc, rdataPartialLoad, l5_in.bits.data,
-    l5_in.bits.forwardData.asUInt, l5_in.bits.forwardMask.asUInt
-=======
   io.out.valid := io.in.valid // && !s2_uop.needFlush(io.redirect) will cause comb. loop
   // Inst will be canceled in store queue / lsroq, 
   // so we do not need to care about flush in load / store unit's out.valid
@@ -234,7 +217,6 @@
   XSDebug(io.out.fire(), "[DCACHE LOAD RESP] pc %x rdata %x <- D$ %x + fwd %x(%b)\n", 
     s2_uop.cf.pc, rdataPartialLoad, io.dcacheResp.bits.data,
     io.in.bits.forwardData.asUInt, io.in.bits.forwardMask.asUInt 
->>>>>>> 1b5cc13f
   )
 
 }
@@ -296,6 +278,7 @@
   hitLoadOut.bits.redirect := DontCare
   hitLoadOut.bits.brUpdate := DontCare
   hitLoadOut.bits.debug.isMMIO := load_s2.io.out.bits.mmio
+  hitLoadOut.bits.fflags := DontCare
 
   // TODO: arbiter
   // if hit, writeback result to CDB
