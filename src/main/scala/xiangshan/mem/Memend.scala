package xiangshan.mem

import chisel3._
import chisel3.util._
import xiangshan._
import utils._
import xiangshan.backend.roq.RoqPtr
import xiangshan.cache._
import xiangshan.backend.fu.FenceToSbuffer

object genWmask {
  def apply(addr: UInt, sizeEncode: UInt): UInt = {
    (LookupTree(sizeEncode, List(
      "b00".U -> 0x1.U, //0001 << addr(2:0)
      "b01".U -> 0x3.U, //0011
      "b10".U -> 0xf.U, //1111
      "b11".U -> 0xff.U //11111111
    )) << addr(2, 0)).asUInt()
  }
}

object genWdata {
  def apply(data: UInt, sizeEncode: UInt): UInt = {
    LookupTree(sizeEncode, List(
      "b00".U -> Fill(8, data(7, 0)),
      "b01".U -> Fill(4, data(15, 0)),
      "b10".U -> Fill(2, data(31, 0)),
      "b11".U -> data
    ))
  }
}

class LsPipelineBundle extends XSBundle {
  val vaddr = UInt(VAddrBits.W)
  val paddr = UInt(PAddrBits.W)
  val func = UInt(6.W) //fixme???
  val mask = UInt(8.W)
  val data = UInt(XLEN.W)
  val uop = new MicroOp

  val miss = Bool()
  val tlbMiss = Bool()
  val mmio = Bool()
  val rollback = Bool()

  val forwardMask = Vec(8, Bool())
  val forwardData = Vec(8, UInt(8.W))
}

class LoadForwardQueryIO extends XSBundle {
  val paddr = Output(UInt(PAddrBits.W))
  val mask = Output(UInt(8.W))
  val uop = Output(new MicroOp) // for replay
  val pc = Output(UInt(VAddrBits.W)) //for debug
  val valid = Output(Bool()) //for debug
  
  val forwardMask = Input(Vec(8, Bool()))
  val forwardData = Input(Vec(8, UInt(8.W)))

  // val lqIdx = Output(UInt(LoadQueueIdxWidth.W))
  val sqIdx = Output(new SqPtr)
<<<<<<< HEAD
}

class MemToBackendIO extends XSBundle {
  val ldin = Vec(exuParameters.LduCnt, Flipped(Decoupled(new ExuInput)))
  val stin = Vec(exuParameters.StuCnt, Flipped(Decoupled(new ExuInput)))
  val ldout = Vec(exuParameters.LduCnt, Decoupled(new ExuOutput))
  val stout = Vec(exuParameters.StuCnt, Decoupled(new ExuOutput))
  val redirect = Flipped(ValidIO(new Redirect))
  // replay all instructions form dispatch
  val replayAll = ValidIO(new Redirect)
  // replay mem instructions form Load Queue/Store Queue
  val tlbFeedback = Vec(exuParameters.LduCnt + exuParameters.StuCnt, ValidIO(new TlbFeedback))
  val commits = Flipped(Vec(CommitWidth, Valid(new RoqCommit)))
  val dp1Req = Vec(RenameWidth, Flipped(DecoupledIO(new MicroOp)))
  val lsIdxs = Output(Vec(RenameWidth, new LSIdx))
  val oldestStore = Output(Valid(new RoqPtr))
  val roqDeqPtr = Input(new RoqPtr)
  val exceptionAddr = new ExceptionAddrIO
  val fenceToSbuffer = Flipped(new FenceToSbuffer)
  val sfence = Input(new SfenceBundle)
  val csr = Input(new TlbCsrBundle)
}

// Memory pipeline wrapper
//
// Wrap the whole memory access pipeline as a single module "Memend"
class Memend extends XSModule {
  val io = IO(new Bundle{
    val backend = new MemToBackendIO
    val loadUnitToDcacheVec = Vec(exuParameters.LduCnt, new DCacheLoadIO)
    val loadMiss = new DCacheLineIO
    val atomics  = new DCacheWordIO
    val sbufferToDcache = new DCacheLineIO
    val uncache = new DCacheWordIO
    val ptw = new TlbPtwIO
  })

  // inner modules
  val loadUnits = (0 until exuParameters.LduCnt).map(_ => Module(new LoadUnit))
  val storeUnits = (0 until exuParameters.StuCnt).map(_ => Module(new StoreUnit))
  val atomicsUnit = Module(new AtomicsUnit)
  val dtlb = Module(new TLB(Width = DTLBWidth, isDtlb = true))
  val lsroq = Module(new LsqWrappper) 
  val sbuffer = Module(new NewSbuffer)
  // if you wants to stress test dcache store, use FakeSbuffer
  // val sbuffer = Module(new FakeSbuffer)

  // dtlb
  io.ptw <> dtlb.io.ptw
  dtlb.io.sfence <> io.backend.sfence
  dtlb.io.csr <> io.backend.csr

  // LoadUnit
  for (i <- 0 until exuParameters.LduCnt) {
    // get input form dispatch
    loadUnits(i).io.ldin          <> io.backend.ldin(i)
    loadUnits(i).io.ldout         <> io.backend.ldout(i)
    loadUnits(i).io.redirect      <> io.backend.redirect
    loadUnits(i).io.tlbFeedback   <> io.backend.tlbFeedback(i)
    // dtlb access
    loadUnits(i).io.dtlb          <> dtlb.io.requestor(i)
    // dcache access
    loadUnits(i).io.dcache        <> io.loadUnitToDcacheVec(i)
    // forward
    loadUnits(i).io.lsroq.forward <> lsroq.io.forward(i)
    loadUnits(i).io.sbuffer       <> sbuffer.io.forward(i)

    // passdown to lsroq
    lsroq.io.loadIn(i)            <> loadUnits(i).io.lsroq.loadIn
    lsroq.io.ldout(i)             <> loadUnits(i).io.lsroq.ldout
  }

  // StoreUnit
  for (i <- 0 until exuParameters.StuCnt) {
    // get input form dispatch
    storeUnits(i).io.stin        <> io.backend.stin(i)
    storeUnits(i).io.redirect    <> io.backend.redirect
    storeUnits(i).io.tlbFeedback <> io.backend.tlbFeedback(exuParameters.LduCnt + i)

    // dtlb access
    storeUnits(i).io.dtlb        <> dtlb.io.requestor(exuParameters.LduCnt + i) // FIXME

    // passdown to lsroq
    storeUnits(i).io.lsroq       <> lsroq.io.storeIn(i)
  }

  // Lsroq
  lsroq.io.stout       <> io.backend.stout
  lsroq.io.commits     <> io.backend.commits
  lsroq.io.dp1Req      <> io.backend.dp1Req
  lsroq.io.oldestStore <> io.backend.oldestStore
  lsroq.io.lsIdxs   <> io.backend.lsIdxs
  lsroq.io.brqRedirect := io.backend.redirect
  lsroq.io.roqDeqPtr := io.backend.roqDeqPtr

  io.backend.replayAll <> lsroq.io.rollback

  lsroq.io.dcache      <> io.loadMiss
  lsroq.io.uncache     <> io.uncache

  // LSROQ to store buffer
  lsroq.io.sbuffer     <> sbuffer.io.in

  // Sbuffer
  sbuffer.io.dcache <> io.sbufferToDcache

  // flush sbuffer
  val fenceFlush = WireInit(false.B)
  val atomicsFlush = atomicsUnit.io.flush_sbuffer.valid
  fenceFlush := io.backend.fenceToSbuffer.flushSb
  val sbEmpty = sbuffer.io.flush.empty
  io.backend.fenceToSbuffer.sbIsEmpty := sbEmpty
  // if both of them tries to flush sbuffer at the same time
  // something must have gone wrong
  assert(!(fenceFlush && atomicsFlush))
  sbuffer.io.flush.valid := fenceFlush || atomicsFlush

  // TODO: make 0/1 configurable
  // AtomicsUnit
  // AtomicsUnit will override other control signials,
  // as atomics insts (LR/SC/AMO) will block the pipeline
  val st0_atomics = io.backend.stin(0).valid && io.backend.stin(0).bits.uop.ctrl.fuType === FuType.mou
  val st1_atomics = io.backend.stin(1).valid && io.backend.stin(1).bits.uop.ctrl.fuType === FuType.mou
  // amo should always go through store issue queue 0
  assert(!st1_atomics)

  atomicsUnit.io.dtlb.resp.valid := false.B
  atomicsUnit.io.dtlb.resp.bits  := DontCare
  atomicsUnit.io.out.ready       := false.B
  atomicsUnit.io.dtlb.req.ready  := dtlb.io.requestor(0).req.ready

  // dispatch 0 takes priority
  atomicsUnit.io.in.valid := st0_atomics || st1_atomics
  atomicsUnit.io.in.bits  := Mux(st0_atomics, io.backend.stin(0).bits, io.backend.stin(1).bits)
  when (st0_atomics) {
    io.backend.stin(0).ready := atomicsUnit.io.in.ready
    // explitly set st1 ready to false, do not let it fire
    when (st1_atomics) { io.backend.stin(1).ready := false.B }
  }

  when (!st0_atomics && st1_atomics) { io.backend.stin(1).ready := atomicsUnit.io.in.ready }

  // for atomics, do not let them enter store unit
  when (st0_atomics) { storeUnits(0).io.stin.valid := false.B }
  when (st1_atomics) { storeUnits(1).io.stin.valid := false.B }

  when(atomicsUnit.io.dtlb.req.valid) {
    dtlb.io.requestor(0) <> atomicsUnit.io.dtlb // TODO: check it later
    // take load unit 0's tlb port
    // make sure not to disturb loadUnit
    assert(!loadUnits(0).io.dtlb.req.valid)
    loadUnits(0).io.dtlb.resp.valid := false.B
  }

  when(atomicsUnit.io.tlbFeedback.valid) {
    assert(!storeUnits(0).io.tlbFeedback.valid)
    atomicsUnit.io.tlbFeedback <> io.backend.tlbFeedback(exuParameters.LduCnt + 0)
  }

  atomicsUnit.io.dcache        <> io.atomics
  atomicsUnit.io.flush_sbuffer.empty := sbEmpty

  atomicsUnit.io.redirect <> io.backend.redirect

  when(atomicsUnit.io.out.valid){
    io.backend.ldout(0) <> atomicsUnit.io.out
    // take load unit 0's write back port
    assert(!loadUnits(0).io.ldout.valid)
    loadUnits(0).io.ldout.ready := false.B
  }

  lsroq.io.exceptionAddr.lsIdx := io.backend.exceptionAddr.lsIdx
  lsroq.io.exceptionAddr.isStore := io.backend.exceptionAddr.isStore
  io.backend.exceptionAddr.vaddr := Mux(atomicsUnit.io.exceptionAddr.valid, atomicsUnit.io.exceptionAddr.bits, lsroq.io.exceptionAddr.vaddr)

=======
>>>>>>> ff3c5b18
}<|MERGE_RESOLUTION|>--- conflicted
+++ resolved
@@ -53,188 +53,10 @@
   val uop = Output(new MicroOp) // for replay
   val pc = Output(UInt(VAddrBits.W)) //for debug
   val valid = Output(Bool()) //for debug
-  
+
   val forwardMask = Input(Vec(8, Bool()))
   val forwardData = Input(Vec(8, UInt(8.W)))
 
   // val lqIdx = Output(UInt(LoadQueueIdxWidth.W))
   val sqIdx = Output(new SqPtr)
-<<<<<<< HEAD
-}
-
-class MemToBackendIO extends XSBundle {
-  val ldin = Vec(exuParameters.LduCnt, Flipped(Decoupled(new ExuInput)))
-  val stin = Vec(exuParameters.StuCnt, Flipped(Decoupled(new ExuInput)))
-  val ldout = Vec(exuParameters.LduCnt, Decoupled(new ExuOutput))
-  val stout = Vec(exuParameters.StuCnt, Decoupled(new ExuOutput))
-  val redirect = Flipped(ValidIO(new Redirect))
-  // replay all instructions form dispatch
-  val replayAll = ValidIO(new Redirect)
-  // replay mem instructions form Load Queue/Store Queue
-  val tlbFeedback = Vec(exuParameters.LduCnt + exuParameters.StuCnt, ValidIO(new TlbFeedback))
-  val commits = Flipped(Vec(CommitWidth, Valid(new RoqCommit)))
-  val dp1Req = Vec(RenameWidth, Flipped(DecoupledIO(new MicroOp)))
-  val lsIdxs = Output(Vec(RenameWidth, new LSIdx))
-  val oldestStore = Output(Valid(new RoqPtr))
-  val roqDeqPtr = Input(new RoqPtr)
-  val exceptionAddr = new ExceptionAddrIO
-  val fenceToSbuffer = Flipped(new FenceToSbuffer)
-  val sfence = Input(new SfenceBundle)
-  val csr = Input(new TlbCsrBundle)
-}
-
-// Memory pipeline wrapper
-//
-// Wrap the whole memory access pipeline as a single module "Memend"
-class Memend extends XSModule {
-  val io = IO(new Bundle{
-    val backend = new MemToBackendIO
-    val loadUnitToDcacheVec = Vec(exuParameters.LduCnt, new DCacheLoadIO)
-    val loadMiss = new DCacheLineIO
-    val atomics  = new DCacheWordIO
-    val sbufferToDcache = new DCacheLineIO
-    val uncache = new DCacheWordIO
-    val ptw = new TlbPtwIO
-  })
-
-  // inner modules
-  val loadUnits = (0 until exuParameters.LduCnt).map(_ => Module(new LoadUnit))
-  val storeUnits = (0 until exuParameters.StuCnt).map(_ => Module(new StoreUnit))
-  val atomicsUnit = Module(new AtomicsUnit)
-  val dtlb = Module(new TLB(Width = DTLBWidth, isDtlb = true))
-  val lsroq = Module(new LsqWrappper) 
-  val sbuffer = Module(new NewSbuffer)
-  // if you wants to stress test dcache store, use FakeSbuffer
-  // val sbuffer = Module(new FakeSbuffer)
-
-  // dtlb
-  io.ptw <> dtlb.io.ptw
-  dtlb.io.sfence <> io.backend.sfence
-  dtlb.io.csr <> io.backend.csr
-
-  // LoadUnit
-  for (i <- 0 until exuParameters.LduCnt) {
-    // get input form dispatch
-    loadUnits(i).io.ldin          <> io.backend.ldin(i)
-    loadUnits(i).io.ldout         <> io.backend.ldout(i)
-    loadUnits(i).io.redirect      <> io.backend.redirect
-    loadUnits(i).io.tlbFeedback   <> io.backend.tlbFeedback(i)
-    // dtlb access
-    loadUnits(i).io.dtlb          <> dtlb.io.requestor(i)
-    // dcache access
-    loadUnits(i).io.dcache        <> io.loadUnitToDcacheVec(i)
-    // forward
-    loadUnits(i).io.lsroq.forward <> lsroq.io.forward(i)
-    loadUnits(i).io.sbuffer       <> sbuffer.io.forward(i)
-
-    // passdown to lsroq
-    lsroq.io.loadIn(i)            <> loadUnits(i).io.lsroq.loadIn
-    lsroq.io.ldout(i)             <> loadUnits(i).io.lsroq.ldout
-  }
-
-  // StoreUnit
-  for (i <- 0 until exuParameters.StuCnt) {
-    // get input form dispatch
-    storeUnits(i).io.stin        <> io.backend.stin(i)
-    storeUnits(i).io.redirect    <> io.backend.redirect
-    storeUnits(i).io.tlbFeedback <> io.backend.tlbFeedback(exuParameters.LduCnt + i)
-
-    // dtlb access
-    storeUnits(i).io.dtlb        <> dtlb.io.requestor(exuParameters.LduCnt + i) // FIXME
-
-    // passdown to lsroq
-    storeUnits(i).io.lsroq       <> lsroq.io.storeIn(i)
-  }
-
-  // Lsroq
-  lsroq.io.stout       <> io.backend.stout
-  lsroq.io.commits     <> io.backend.commits
-  lsroq.io.dp1Req      <> io.backend.dp1Req
-  lsroq.io.oldestStore <> io.backend.oldestStore
-  lsroq.io.lsIdxs   <> io.backend.lsIdxs
-  lsroq.io.brqRedirect := io.backend.redirect
-  lsroq.io.roqDeqPtr := io.backend.roqDeqPtr
-
-  io.backend.replayAll <> lsroq.io.rollback
-
-  lsroq.io.dcache      <> io.loadMiss
-  lsroq.io.uncache     <> io.uncache
-
-  // LSROQ to store buffer
-  lsroq.io.sbuffer     <> sbuffer.io.in
-
-  // Sbuffer
-  sbuffer.io.dcache <> io.sbufferToDcache
-
-  // flush sbuffer
-  val fenceFlush = WireInit(false.B)
-  val atomicsFlush = atomicsUnit.io.flush_sbuffer.valid
-  fenceFlush := io.backend.fenceToSbuffer.flushSb
-  val sbEmpty = sbuffer.io.flush.empty
-  io.backend.fenceToSbuffer.sbIsEmpty := sbEmpty
-  // if both of them tries to flush sbuffer at the same time
-  // something must have gone wrong
-  assert(!(fenceFlush && atomicsFlush))
-  sbuffer.io.flush.valid := fenceFlush || atomicsFlush
-
-  // TODO: make 0/1 configurable
-  // AtomicsUnit
-  // AtomicsUnit will override other control signials,
-  // as atomics insts (LR/SC/AMO) will block the pipeline
-  val st0_atomics = io.backend.stin(0).valid && io.backend.stin(0).bits.uop.ctrl.fuType === FuType.mou
-  val st1_atomics = io.backend.stin(1).valid && io.backend.stin(1).bits.uop.ctrl.fuType === FuType.mou
-  // amo should always go through store issue queue 0
-  assert(!st1_atomics)
-
-  atomicsUnit.io.dtlb.resp.valid := false.B
-  atomicsUnit.io.dtlb.resp.bits  := DontCare
-  atomicsUnit.io.out.ready       := false.B
-  atomicsUnit.io.dtlb.req.ready  := dtlb.io.requestor(0).req.ready
-
-  // dispatch 0 takes priority
-  atomicsUnit.io.in.valid := st0_atomics || st1_atomics
-  atomicsUnit.io.in.bits  := Mux(st0_atomics, io.backend.stin(0).bits, io.backend.stin(1).bits)
-  when (st0_atomics) {
-    io.backend.stin(0).ready := atomicsUnit.io.in.ready
-    // explitly set st1 ready to false, do not let it fire
-    when (st1_atomics) { io.backend.stin(1).ready := false.B }
-  }
-
-  when (!st0_atomics && st1_atomics) { io.backend.stin(1).ready := atomicsUnit.io.in.ready }
-
-  // for atomics, do not let them enter store unit
-  when (st0_atomics) { storeUnits(0).io.stin.valid := false.B }
-  when (st1_atomics) { storeUnits(1).io.stin.valid := false.B }
-
-  when(atomicsUnit.io.dtlb.req.valid) {
-    dtlb.io.requestor(0) <> atomicsUnit.io.dtlb // TODO: check it later
-    // take load unit 0's tlb port
-    // make sure not to disturb loadUnit
-    assert(!loadUnits(0).io.dtlb.req.valid)
-    loadUnits(0).io.dtlb.resp.valid := false.B
-  }
-
-  when(atomicsUnit.io.tlbFeedback.valid) {
-    assert(!storeUnits(0).io.tlbFeedback.valid)
-    atomicsUnit.io.tlbFeedback <> io.backend.tlbFeedback(exuParameters.LduCnt + 0)
-  }
-
-  atomicsUnit.io.dcache        <> io.atomics
-  atomicsUnit.io.flush_sbuffer.empty := sbEmpty
-
-  atomicsUnit.io.redirect <> io.backend.redirect
-
-  when(atomicsUnit.io.out.valid){
-    io.backend.ldout(0) <> atomicsUnit.io.out
-    // take load unit 0's write back port
-    assert(!loadUnits(0).io.ldout.valid)
-    loadUnits(0).io.ldout.ready := false.B
-  }
-
-  lsroq.io.exceptionAddr.lsIdx := io.backend.exceptionAddr.lsIdx
-  lsroq.io.exceptionAddr.isStore := io.backend.exceptionAddr.isStore
-  io.backend.exceptionAddr.vaddr := Mux(atomicsUnit.io.exceptionAddr.valid, atomicsUnit.io.exceptionAddr.bits, lsroq.io.exceptionAddr.vaddr)
-
-=======
->>>>>>> ff3c5b18
 }