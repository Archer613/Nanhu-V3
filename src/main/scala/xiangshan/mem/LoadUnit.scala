--- conflicted
+++ resolved
@@ -4,11 +4,7 @@
 import chisel3.util._
 import utils._
 import xiangshan._
-<<<<<<< HEAD
-import xiangshan.cache.{DCacheLoadIO, TlbRequestIO, TlbCmd}
-=======
-import xiangshan.cache.{DCacheLoadIO, DtlbToLsuIO, MemoryOpConstants}
->>>>>>> bec98d99
+import xiangshan.cache.{DCacheLoadIO, TlbRequestIO, TlbCmd, MemoryOpConstants}
 
 class LoadToLsroqIO extends XSBundle {
   val loadIn = ValidIO(new LsPipelineBundle)
@@ -22,13 +18,8 @@
     val ldout = Decoupled(new ExuOutput)
     val redirect = Flipped(ValidIO(new Redirect))
     val tlbFeedback = ValidIO(new TlbFeedback)
-<<<<<<< HEAD
-    val dcache = Flipped(new DCacheLoadIO)
+    val dcache = new DCacheLoadIO
     val dtlb = new TlbRequestIO()
-=======
-    val dcache = new DCacheLoadIO
-    val dtlb = Flipped(new DtlbToLsuIO)
->>>>>>> bec98d99
     val sbuffer = new LoadForwardQueryIO
     val lsroq = new LoadToLsroqIO
   })
@@ -79,16 +70,6 @@
   io.dtlb.req.bits.debug.lsroqIdx := l2_out.bits.uop.lsroqIdx
   
   // send result to dcache
-<<<<<<< HEAD
-  io.dcache.req.valid := io.dtlb.resp.valid && !io.dtlb.resp.bits.miss // TODO: check it 
-  io.dcache.req.bits.vaddr := l2_out.bits.vaddr
-  io.dcache.req.bits.paddr := io.dtlb.resp.bits.paddr
-  io.dcache.req.bits.miss := io.dtlb.resp.bits.miss
-  io.dcache.req.bits.user := DontCare
-  io.dcache.req.bits.user.uop := l2_out.bits.uop
-  io.dcache.req.bits.user.mmio := AddressSpace.isMMIO(io.dcache.req.bits.paddr)
-  io.dcache.req.bits.user.mask := l2_out.bits.mask
-=======
   io.dcache.req.valid     := io.dtlb.resp.valid && !io.dtlb.resp.bits.miss
 
   io.dcache.req.bits.cmd  := MemoryOpConstants.M_XRD
@@ -106,7 +87,6 @@
   io.dcache.req.bits.meta.mask     := l2_out.bits.mask
   io.dcache.req.bits.meta.replay   := false.B
 
->>>>>>> bec98d99
 
   val l2_tlbFeedback = Wire(new TlbFeedback)
   l2_tlbFeedback.hit := !io.dtlb.resp.bits.miss
@@ -133,10 +113,6 @@
   io.dcache.s1_kill := needKill && killValid
   // FIXIT
 
-  // NOTE: the below is for kill's debug, remove it after fixing the bug
-  XSDebug(l2_out.fire(), p"L2 OutFire: pc:0x${Hexadecimal(l2_out.bits.uop.cf.pc)} roqIdx:${l2_out.bits.uop.roqIdx} lsRoqIdx:${l2_out.bits.uop.lsroqIdx}\n")
-  XSDebug(io.dcache.kill, p"Kill: needKill:${needKill} killValid:${killValid} l4outValid:${l4_out.valid} l3valid:${l3_valid} pc:0x${Hexadecimal(l3_uop.cf.pc)} roqidx:${l3_uop.roqIdx} lsRoqIdx:${l3_uop.lsroqIdx}\n")
-  XSDebug(io.dcache.kill, p"Kill: Redirect: valid:${io.redirect.valid} isExcp:${io.redirect.bits.isException} isMisPred:${io.redirect.bits.isMisPred} isReplay:${io.redirect.bits.isReplay} pc:0x${Hexadecimal(io.redirect.bits.pc)} target:0x${Hexadecimal(io.redirect.bits.target)} brTag:${io.redirect.bits.brTag}\n")
   // Done in Dcache
 
   //-------------------------------------------------------
