/***************************************************************************************
* Copyright (c) 2020-2021 Institute of Computing Technology, Chinese Academy of Sciences
* Copyright (c) 2020-2021 Peng Cheng Laboratory
*
* XiangShan is licensed under Mulan PSL v2.
* You can use this software according to the terms and conditions of the Mulan PSL v2.
* You may obtain a copy of Mulan PSL v2 at:
*          http://license.coscl.org.cn/MulanPSL2
*
* THIS SOFTWARE IS PROVIDED ON AN "AS IS" BASIS, WITHOUT WARRANTIES OF ANY KIND,
* EITHER EXPRESS OR IMPLIED, INCLUDING BUT NOT LIMITED TO NON-INFRINGEMENT,
* MERCHANTABILITY OR FIT FOR A PARTICULAR PURPOSE.
*
* See the Mulan PSL v2 for more details.
***************************************************************************************/

package xiangshan.mem

import chipsalliance.rocketchip.config.Parameters
import chisel3._
import chisel3.util._
import xiangshan._
import utils._
import xiangshan.cache._
import difftest._

class SBufferWordReq(implicit p: Parameters) extends DCacheWordReq {
  val vaddr = UInt(VAddrBits.W)
}

class SbufferFlushBundle extends Bundle {
  val valid = Output(Bool())
  val empty = Input(Bool())
}

trait HasSbufferConst extends HasXSParameter {

  // use 1h to speedup selection
  def s_invalid  = (1<<0).U(3.W)
  def s_valid    = (1<<1).U(3.W)
  def s_inflight = (1<<2).U(3.W)

  def isInvalid(i: UInt): Bool = i(0).asBool
  def isValid(i: UInt): Bool = i(1).asBool
  def isInflight(i: UInt): Bool = i(2).asBool

  val evictCycle = 1 << 20
  require(isPow2(evictCycle))
  val countBits = log2Up(evictCycle+1)

  val SbufferIndexWidth: Int = log2Up(StoreBufferSize)
  // paddr = ptag + offset
  val CacheLineBytes: Int = CacheLineSize / 8
  val CacheLineWords: Int = CacheLineBytes / DataBytes
  val OffsetWidth: Int = log2Up(CacheLineBytes)
  val WordsWidth: Int = log2Up(CacheLineWords)
  val PTagWidth: Int = PAddrBits - OffsetWidth
  val VTagWidth: Int = VAddrBits - OffsetWidth
  val WordOffsetWidth: Int = PAddrBits - WordsWidth
}

class SbufferBundle(implicit p: Parameters) extends XSBundle with HasSbufferConst

class DataWriteReq(implicit p: Parameters) extends SbufferBundle {
  val idx = UInt(SbufferIndexWidth.W)
  val mask = UInt((DataBits/8).W)
  val data = UInt(DataBits.W)
  val wordOffset = UInt(WordOffsetWidth.W)
}

class SbufferData(implicit p: Parameters) extends XSModule with HasSbufferConst {
  val io = IO(new Bundle(){
    val writeReq = Vec(StorePipelineWidth, Flipped(ValidIO(new DataWriteReq)))
    val dataOut = Output(Vec(StoreBufferSize, Vec(CacheLineWords, Vec(DataBytes, UInt(8.W)))))
  })

  val data = Reg(Vec(StoreBufferSize, Vec(CacheLineWords, Vec(DataBytes, UInt(8.W)))))

  val req = io.writeReq

  for(i <- 0 until StorePipelineWidth) {
    when(req(i).valid){
      for(j <- 0 until DataBytes){
        when(req(i).bits.mask(j)){
          data(req(i).bits.idx)(req(i).bits.wordOffset)(j) := req(i).bits.data(j*8+7, j*8)
        }
      }
    }
  }

  io.dataOut := data
}

class NewSbuffer(implicit p: Parameters) extends XSModule with HasSbufferConst {
  val io = IO(new Bundle() {
    val in = Vec(StorePipelineWidth, Flipped(Decoupled(new SBufferWordReq)))  //Todo: store logic only support Width == 2 now
    val dcache = new DCacheLineIO
    val forward = Vec(LoadPipelineWidth, Flipped(new LoadForwardQueryIO))
    val sqempty = Input(Bool())
    val flush = Flipped(new SbufferFlushBundle)
    val csrCtrl = Flipped(new CustomCSRCtrlIO)
  })

  val dataModule = Module(new SbufferData)
  dataModule.io.writeReq <> DontCare
  val writeReq = dataModule.io.writeReq

  val ptag = Reg(Vec(StoreBufferSize, UInt(PTagWidth.W)))
  val vtag = Reg(Vec(StoreBufferSize, UInt(VTagWidth.W)))
  val mask = Reg(Vec(StoreBufferSize, Vec(CacheLineWords, Vec(DataBytes, Bool()))))
  val data = dataModule.io.dataOut
  val stateVec = RegInit(VecInit(Seq.fill(StoreBufferSize)(s_invalid)))
  val cohCount = RegInit(VecInit(Seq.fill(StoreBufferSize)(0.U(countBits.W))))

  /*
       idle --[flush]   --> drain   --[buf empty]--> idle
            --[buf full]--> replace --[dcache resp]--> idle
  */
  // x_drain_all: drain store queue and sbuffer
  // x_drain_sbuffer: drain sbuffer only, block store queue to sbuffer write
  val x_idle :: x_replace :: x_drain_all :: x_drain_sbuffer :: Nil = Enum(4)
  def needDrain(state: UInt): Bool =
    state(1)
  val sbuffer_state = RegInit(x_idle)

  // ---------------------- Store Enq Sbuffer ---------------------

  def getPTag(pa: UInt): UInt =
    pa(PAddrBits - 1, PAddrBits - PTagWidth)

  def getVTag(va: UInt): UInt =
    va(VAddrBits - 1, VAddrBits - VTagWidth)

  def getWord(pa: UInt): UInt =
    pa(PAddrBits-1, 3)

  def getWordOffset(pa: UInt): UInt =
    pa(OffsetWidth-1, 3)

  def getAddr(ptag: UInt): UInt =
    Cat(ptag, 0.U((PAddrBits - PTagWidth).W))

  def getByteOffset(offect: UInt): UInt =
    Cat(offect(OffsetWidth - 1, 3), 0.U(3.W))

  def isOneOf(key: UInt, seq: Seq[UInt]): Bool =
    if(seq.isEmpty) false.B else Cat(seq.map(_===key)).orR()

  def widthMap[T <: Data](f: Int => T) = (0 until StoreBufferSize) map f

  // sbuffer entry count

  val plru = new PseudoLRU(StoreBufferSize)
  val accessIdx = Wire(Vec(StorePipelineWidth + 1, Valid(UInt(SbufferIndexWidth.W))))

  val replaceIdx = plru.way
  plru.access(accessIdx)

  //-------------------------cohCount-----------------------------
  // insert and merge: cohCount=0
  // every cycle cohCount+=1
  // if cohCount(countBits-1)==1, evict
  val timeOutMask = VecInit(widthMap(i => cohCount(i)(countBits - 1)))
  val (timeOutIdx, hasTimeOut) = PriorityEncoderWithFlag(timeOutMask)

  val validMask = VecInit(stateVec.map(s => isValid(s)))
  val drainIdx = PriorityEncoder(validMask)

  val inflightMask = VecInit(stateVec.map(s => isInflight(s)))

  val inptags = io.in.map(in => getPTag(in.bits.addr))
  val invtags = io.in.map(in => getVTag(in.bits.vaddr))
  val sameTag = inptags(0) === inptags(1)
  val firstWord = getWord(io.in(0).bits.addr)
  val secondWord = getWord(io.in(1).bits.addr)
  val sameWord = firstWord === secondWord

  // merge condition
  val mergeMask = Wire(Vec(StorePipelineWidth, Vec(StoreBufferSize, Bool())))
  val mergeIdx = mergeMask.map(PriorityEncoder(_))
  val canMerge = mergeMask.map(ParallelOR(_))

  for(i <- 0 until StorePipelineWidth){
    mergeMask(i) := widthMap(j =>
      inptags(i) === ptag(j) && validMask(j)
    )
  }

  // insert condition
  // firstInsert: the first invalid entry
  // if first entry canMerge or second entry has the same ptag with the first entry,
  // secondInsert equal the first invalid entry, otherwise, the second invalid entry
  val invalidMask = VecInit(stateVec.map(s => isInvalid(s)))
  val evenInvalidMask = GetEvenBits(invalidMask.asUInt)
  val oddInvalidMask = GetOddBits(invalidMask.asUInt)

  val (evenRawInsertIdx, evenCanInsert) = PriorityEncoderWithFlag(evenInvalidMask)
  val (oddRawInsertIdx, oddCanInsert) = PriorityEncoderWithFlag(oddInvalidMask)
  val evenInsertIdx = Cat(evenRawInsertIdx, 0.U(1.W))
  val oddInsertIdx = Cat(oddRawInsertIdx, 1.U(1.W))

  val enbufferSelReg = RegInit(false.B)
  when(io.in(0).valid) {
    enbufferSelReg := ~enbufferSelReg
  }

  val firstInsertIdx = Mux(enbufferSelReg, evenInsertIdx, oddInsertIdx)
  val secondInsertIdx = Mux(sameTag, 
    firstInsertIdx,
    Mux(~enbufferSelReg, evenInsertIdx, oddInsertIdx)
  )
  val firstCanInsert = sbuffer_state =/= x_drain_sbuffer && Mux(enbufferSelReg, evenCanInsert, oddCanInsert)
  val secondCanInsert = sbuffer_state =/= x_drain_sbuffer && Mux(sameTag,
    firstCanInsert,
    Mux(~enbufferSelReg, evenCanInsert, oddCanInsert)
  )
  val need_uarch_drain = WireInit(false.B)
  val do_uarch_drain = RegNext(need_uarch_drain)
  XSPerfAccumulate("do_uarch_drain", do_uarch_drain)

  io.in(0).ready := firstCanInsert
  io.in(1).ready := secondCanInsert && !sameWord && io.in(0).ready

  def wordReqToBufLine(req: DCacheWordReq, reqptag: UInt, reqvtag: UInt, insertIdx: UInt, wordOffset: UInt, flushMask: Bool): Unit = {
    stateVec(insertIdx) := s_valid
    cohCount(insertIdx) := 0.U
    ptag(insertIdx) := reqptag
    vtag(insertIdx) := reqvtag // update vtag iff a new sbuffer line is allocated
    when(flushMask){
      for(j <- 0 until CacheLineWords){
        for(i <- 0 until DataBytes){
          mask(insertIdx)(j)(i) := false.B
        }
      }
    }
    for(i <- 0 until DataBytes){
      when(req.mask(i)){
        mask(insertIdx)(wordOffset)(i) := true.B
//        data(insertIdx)(wordOffset)(i) := req.data(i*8+7, i*8)
      }
    }
  }

  def mergeWordReq(req: DCacheWordReq, reqptag: UInt, reqvtag: UInt, mergeIdx:UInt, wordOffset:UInt): Unit = {
    cohCount(mergeIdx) := 0.U
    for(i <- 0 until DataBytes){
      when(req.mask(i)){
        mask(mergeIdx)(wordOffset)(i) := true.B
//        data(mergeIdx)(wordOffset)(i) := req.data(i*8+7, i*8)
      }
    }
    // check if vtag is the same, if not, trigger sbuffer flush
    when(reqvtag =/= vtag(mergeIdx)) {
      XSDebug("reqvtag =/= sbufvtag req(vtag %x ptag %x) sbuffer(vtag %x ptag %x)\n", 
        reqvtag << OffsetWidth, 
        reqptag << OffsetWidth,
        vtag(mergeIdx) << OffsetWidth, 
        ptag(mergeIdx) << OffsetWidth
      )
      need_uarch_drain := true.B
    }
  }

  for(((in, wordOffset), i) <- io.in.zip(Seq(firstWord, secondWord)).zipWithIndex){
    writeReq(i).valid := in.fire()
    writeReq(i).bits.wordOffset := wordOffset
    writeReq(i).bits.mask := in.bits.mask
    writeReq(i).bits.data := in.bits.data
    val insertIdx = if(i == 0) firstInsertIdx else secondInsertIdx
    val flushMask = if(i == 0) true.B else !sameTag
    accessIdx(i).valid := RegNext(in.fire())
    accessIdx(i).bits := RegNext(Mux(canMerge(i), mergeIdx(i), insertIdx))
    when(in.fire()){
      when(canMerge(i)){
        writeReq(i).bits.idx := mergeIdx(i)
        mergeWordReq(in.bits, inptags(i), invtags(i), mergeIdx(i), wordOffset)
        XSDebug(p"merge req $i to line [${mergeIdx(i)}]\n")
      }.otherwise({
        writeReq(i).bits.idx := insertIdx
        wordReqToBufLine(in.bits, inptags(i), invtags(i), insertIdx, wordOffset, flushMask)
        XSDebug(p"insert req $i to line[$insertIdx]\n")
      })
    }
  }


  for(i <- 0 until StoreBufferSize){
    XSDebug(stateVec(i)=/=s_invalid,
      p"[$i] timeout:${cohCount(i)(countBits-1)} state:${stateVec(i)}\n"
    )
  }

  for((req, i) <- io.in.zipWithIndex){
    XSDebug(req.fire(),
      p"accept req [$i]: " +
        p"addr:${Hexadecimal(req.bits.addr)} " +
        p"mask:${Binary(req.bits.mask)} " +
        p"data:${Hexadecimal(req.bits.data)}\n"
    )
    XSDebug(req.valid && !req.ready,
      p"req [$i] blocked by sbuffer\n"
    )
  }

  // ---------------------- Send Dcache Req ---------------------

  val sbuffer_empty = Cat(invalidMask).andR()
  val sq_empty = !Cat(io.in.map(_.valid)).orR()
  val empty = sbuffer_empty && sq_empty
  val threshold = RegNext(io.csrCtrl.sbuffer_threshold +& 1.U)
  val validCount = PopCount(validMask)
  val do_eviction = RegNext(validCount >= threshold || validCount === (StoreBufferSize-1).U, init = false.B)
  require((StoreBufferThreshold + 1) <= StoreBufferSize)

  XSDebug(p"validCount[$validCount]\n")

  io.flush.empty := RegNext(empty && io.sqempty)
  // lru.io.flush := sbuffer_state === x_drain_all && empty
  switch(sbuffer_state){
    is(x_idle){
      when(io.flush.valid){
        sbuffer_state := x_drain_all
      }.elsewhen(do_uarch_drain){
        sbuffer_state := x_drain_sbuffer
      }.elsewhen(do_eviction){
        sbuffer_state := x_replace
      }
    }
    is(x_drain_all){
      when(empty){
        sbuffer_state := x_idle
      }
    }
    is(x_drain_sbuffer){
      when(sbuffer_empty){
        sbuffer_state := x_idle
      }
    }
    is(x_replace){
      when(io.flush.valid){
        sbuffer_state := x_drain_all
      }.elsewhen(do_uarch_drain){
        sbuffer_state := x_drain_sbuffer
      }.elsewhen(!do_eviction){
        sbuffer_state := x_idle
      }
    }
  }
  XSDebug(p"sbuffer state:${sbuffer_state} do eviction:${do_eviction} empty:${empty}\n")

  def noSameBlockInflight(idx: UInt): Bool = {
    // stateVec(idx) itself must not be s_inflight
    !Cat(widthMap(i => inflightMask(i) && ptag(idx) === ptag(i))).orR()
  }

  val need_drain = needDrain(sbuffer_state)
  val need_replace = do_eviction || (sbuffer_state === x_replace)
  val evictionIdx = Mux(need_drain,
    drainIdx,
    Mux(hasTimeOut, timeOutIdx, replaceIdx)
  )
  /*
      If there is a inflight dcache req which has same ptag with evictionIdx's ptag,
      current eviction should be blocked.
   */
  val prepareValid = (need_drain || hasTimeOut || need_replace) &&
    noSameBlockInflight(evictionIdx) && validMask(evictionIdx)
  val prepareValidReg = RegInit(false.B)
  val canSendDcacheReq = io.dcache.req.ready || !prepareValidReg
  val willSendDcacheReq = prepareValid && canSendDcacheReq
  when(io.dcache.req.fire()){
    prepareValidReg := false.B
  }
  when(canSendDcacheReq){
    prepareValidReg := prepareValid
  }
  when(willSendDcacheReq){
    stateVec(evictionIdx) := s_inflight
    XSDebug(p"$evictionIdx will be sent to Dcache\n")
  }
  XSDebug(p"need drain:$need_drain hasTimeOut: $hasTimeOut need replace:$need_replace\n")
  XSDebug(p"drainIdx:$drainIdx tIdx:$timeOutIdx replIdx:$replaceIdx " +
    p"blocked:${!noSameBlockInflight(evictionIdx)} v:${validMask(evictionIdx)}\n")
  XSDebug(p"prepareValid:$prepareValid evictIdx:$evictionIdx dcache ready:${io.dcache.req.ready}\n")
  // Note: if other dcache req in the same block are inflight,
  // the lru update may note accurate
  accessIdx(StorePipelineWidth).valid := invalidMask(replaceIdx) || (
    need_replace && !need_drain && !hasTimeOut && canSendDcacheReq && validMask(replaceIdx))
  accessIdx(StorePipelineWidth).bits := replaceIdx
  val evictionIdxReg = RegEnable(evictionIdx, enable = willSendDcacheReq)
  val evictionTag = RegEnable(ptag(evictionIdx), enable = willSendDcacheReq)

  io.dcache.req.valid := prepareValidReg
  io.dcache.req.bits.addr := getAddr(evictionTag)
  io.dcache.req.bits.data := data(evictionIdxReg).asUInt
  io.dcache.req.bits.mask := mask(evictionIdxReg).asUInt
  io.dcache.req.bits.cmd := MemoryOpConstants.M_XWR
  io.dcache.req.bits.id := evictionIdxReg

  XSDebug(io.dcache.req.fire(),
    p"send buf [$evictionIdxReg] to Dcache, req fire\n"
  )

  io.dcache.resp.ready := true.B // sbuffer always ready to recv dcache resp
  val respId = io.dcache.resp.bits.id
  when(io.dcache.resp.fire()){
    stateVec(respId) := s_invalid
    assert(stateVec(respId) === s_inflight)
    XSDebug(p"recv cache resp: id=[$respId]\n")
  }

  if (!env.FPGAPlatform) {
    val difftest = Module(new DifftestSbufferEvent)
    difftest.io.clock := clock
    difftest.io.coreid := hardId.U
    difftest.io.sbufferResp := io.dcache.resp.fire()
    difftest.io.sbufferAddr := getAddr(ptag(respId))
    difftest.io.sbufferData := data(respId).asTypeOf(Vec(CacheLineBytes, UInt(8.W)))
    difftest.io.sbufferMask := mask(respId).asUInt
  }

  for (i <- 0 until StoreBufferSize) {
    when(validMask(i) && !timeOutMask(i)){
      cohCount(i) := cohCount(i)+1.U
    }
  }

  // ---------------------- Load Data Forward ---------------------
  val mismatch = Wire(Vec(LoadPipelineWidth, Bool()))
  XSPerfAccumulate("vaddr_match_failed", mismatch(0) || mismatch(1))
  for ((forward, i) <- io.forward.zipWithIndex) {
    val vtag_matches = VecInit(widthMap(w => vtag(w) === getVTag(forward.vaddr)))
    val ptag_matches = VecInit(widthMap(w => ptag(w) === getPTag(forward.paddr)))
    val tag_matches = vtag_matches
    val tag_mismatch = RegNext(forward.valid) && VecInit(widthMap(w => 
      RegNext(vtag_matches(w)) =/= RegNext(ptag_matches(w)) && RegNext((validMask(w) || inflightMask(w)))
    )).asUInt.orR
    mismatch(i) := tag_mismatch
    when (tag_mismatch) {
      XSDebug("forward tag mismatch: pmatch %x vmatch %x vaddr %x paddr %x\n", 
        RegNext(ptag_matches.asUInt), 
        RegNext(vtag_matches.asUInt),
        RegNext(forward.vaddr),
        RegNext(forward.paddr)
      )
      do_uarch_drain := true.B
    }
    val valid_tag_matches = widthMap(w => tag_matches(w) && validMask(w))
    val inflight_tag_matches = widthMap(w => tag_matches(w) && inflightMask(w))
    val line_offset_mask = UIntToOH(getWordOffset(forward.paddr))

    val valid_tag_match_reg = valid_tag_matches.map(RegNext(_))
    val inflight_tag_match_reg = inflight_tag_matches.map(RegNext(_))
    val line_offset_reg = RegNext(line_offset_mask)

    val selectedValidMask = Mux1H(line_offset_reg, Mux1H(valid_tag_match_reg, mask).asTypeOf(Vec(CacheLineWords, Vec(DataBytes, Bool()))))
    val selectedValidData = Mux1H(line_offset_reg, Mux1H(valid_tag_match_reg, data).asTypeOf(Vec(CacheLineWords, Vec(DataBytes, UInt(8.W)))))

    val selectedInflightMask = Mux1H(line_offset_reg, Mux1H(inflight_tag_match_reg, mask).asTypeOf(Vec(CacheLineWords, Vec(DataBytes, Bool()))))
    val selectedInflightData = Mux1H(line_offset_reg, Mux1H(inflight_tag_match_reg, data).asTypeOf(Vec(CacheLineWords, Vec(DataBytes, UInt(8.W)))))

    val selectedInflightMaskFast = Mux1H(line_offset_mask, Mux1H(inflight_tag_matches, mask).asTypeOf(Vec(CacheLineWords, Vec(DataBytes, Bool()))))
    val selectedValidMaskFast = Mux1H(line_offset_mask, Mux1H(valid_tag_matches, mask).asTypeOf(Vec(CacheLineWords, Vec(DataBytes, Bool()))))

    forward.dataInvalid := false.B // data in store line merge buffer is always ready
    forward.matchInvalid := tag_mismatch // paddr / vaddr cam result does not match
    for (j <- 0 until DataBytes) {
      forward.forwardMask(j) := false.B
      forward.forwardData(j) := DontCare

      // valid entries have higher priority than inflight entries
      when(selectedInflightMask(j)) {
        forward.forwardMask(j) := true.B
        forward.forwardData(j) := selectedInflightData(j)
      }
      when(selectedValidMask(j)) {
        forward.forwardMask(j) := true.B
        forward.forwardData(j) := selectedValidData(j)
      }

      forward.forwardMaskFast(j) := selectedInflightMaskFast(j) || selectedValidMaskFast(j)
    }
  }
<<<<<<< HEAD

  for (i <- 0 until StoreBufferSize) {
    XSDebug("ptag %x vtag %x valid %x inflight %x\n", 
      ptag(i) << OffsetWidth,
      vtag(i) << OffsetWidth,
      validMask(i),
      inflightMask(i)
    )
  }
=======
  
  val perf_valid_entry_count = PopCount(VecInit(stateVec.map(s => !isInvalid(s))).asUInt)
  XSPerfHistogram("util", perf_valid_entry_count, true.B, 0, StoreBufferSize, 1)
  XSPerfAccumulate("sbuffer_req_valid", PopCount(VecInit(io.in.map(_.valid)).asUInt))
  XSPerfAccumulate("sbuffer_req_fire", PopCount(VecInit(io.in.map(_.fire())).asUInt))
  XSPerfAccumulate("sbuffer_merge", PopCount(VecInit(io.in.zipWithIndex.map({case (in, i) => in.fire() && canMerge(i)})).asUInt))
  XSPerfAccumulate("sbuffer_newline", PopCount(VecInit(io.in.zipWithIndex.map({case (in, i) => in.fire() && !canMerge(i)})).asUInt))
  XSPerfAccumulate("dcache_req_valid", io.dcache.req.valid)
  XSPerfAccumulate("dcache_req_fire", io.dcache.req.fire())
  XSPerfAccumulate("sbuffer_idle", sbuffer_state === x_idle)
  XSPerfAccumulate("sbuffer_flush", sbuffer_state === x_drain_sbuffer)
  XSPerfAccumulate("sbuffer_replace", sbuffer_state === x_replace)
  XSPerfAccumulate("evenCanInsert", evenCanInsert)
  XSPerfAccumulate("oddCanInsert", oddCanInsert)
>>>>>>> a260c31a
}<|MERGE_RESOLUTION|>--- conflicted
+++ resolved
@@ -481,7 +481,6 @@
       forward.forwardMaskFast(j) := selectedInflightMaskFast(j) || selectedValidMaskFast(j)
     }
   }
-<<<<<<< HEAD
 
   for (i <- 0 until StoreBufferSize) {
     XSDebug("ptag %x vtag %x valid %x inflight %x\n", 
@@ -491,7 +490,6 @@
       inflightMask(i)
     )
   }
-=======
   
   val perf_valid_entry_count = PopCount(VecInit(stateVec.map(s => !isInvalid(s))).asUInt)
   XSPerfHistogram("util", perf_valid_entry_count, true.B, 0, StoreBufferSize, 1)
@@ -506,5 +504,4 @@
   XSPerfAccumulate("sbuffer_replace", sbuffer_state === x_replace)
   XSPerfAccumulate("evenCanInsert", evenCanInsert)
   XSPerfAccumulate("oddCanInsert", oddCanInsert)
->>>>>>> a260c31a
 }