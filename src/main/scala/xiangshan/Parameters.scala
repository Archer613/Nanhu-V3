--- conflicted
+++ resolved
@@ -177,11 +177,7 @@
   val storeExuConfigs = Seq.fill(exuParameters.StuCnt)(StExeUnitCfg)
 
   val intExuConfigs = Seq.fill(exuParameters.AluCnt)(AluExeUnitCfg) ++
-<<<<<<< HEAD
-    Seq.fill(exuParameters.MduCnt)(MulDivExeUnitCfg) :+ JumpExeUnitCfg
-=======
     Seq.fill(exuParameters.MduCnt)(MulDivExeUnitCfg) :+ JumpCSRExeUnitCfg
->>>>>>> a391e081
 
   val fpExuConfigs =
     Seq.fill(exuParameters.FmacCnt)(FmacExeUnitCfg) ++
