--- conflicted
+++ resolved
@@ -48,11 +48,7 @@
   val quot_neg_2 :: quot_neg_1 :: quot_0 :: quot_pos_1 :: quot_pos_2 :: Nil = Enum(5)
 
 
-<<<<<<< HEAD
-  val state = RegInit(UIntToOH(s_idle, 7))
-=======
   val state = RegInit(1.U(7.W))
->>>>>>> fe09add1
 
   // reused wires
   //  val aNormAbs = Wire(UInt((len + 1).W)) // Inputs of xNormAbs regs below
