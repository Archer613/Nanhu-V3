/***************************************************************************************
 * Copyright (c) 2020-2023 Institute of Computing Technology, Chinese Academy of Sciences
 *
 * XiangShan is licensed under Mulan PSL v2.
 * You can use this software according to the terms and conditions of the Mulan PSL v2.
 * You may obtain a copy of Mulan PSL v2 at:
 *          http://license.coscl.org.cn/MulanPSL2
 *
 * THIS SOFTWARE IS PROVIDED ON AN "AS IS" BASIS, WITHOUT WARRANTIES OF ANY KIND,
 * EITHER EXPRESS OR IMPLIED, INCLUDING BUT NOT LIMITED TO NON-INFRINGEMENT,
 * MERCHANTABILITY OR FIT FOR A PARTICULAR PURPOSE.
 *
 * See the Mulan PSL v2 for more details.
 ***************************************************************************************/

/*--------------------------------------------------------------------------------------
    Author: GMX
    Date: 2023-08-11
    email: guanmingxing@bosc.ac.cn

---------------------------------------------------------------------------------------*/

package xiangshan.vector

import chisel3._
import chisel3.util._

import chipsalliance.rocketchip.config.Parameters
import freechips.rocketchip.diplomacy.{LazyModule, LazyModuleImp}

import utils._
import xs.utils._

import xiangshan._
import xiangshan.backend.issue.DqDispatchNode
import xiangshan.backend.rob._
import xiangshan.vector._
import xiangshan.vector.videcode._
import xiangshan.vector.vtyperename._
import xiangshan.vector.viwaitqueue._
import xiangshan.vector.virename._
import xiangshan.vector.dispatch._
import xiangshan.vector.writeback._

class SIRenameInfo(implicit p: Parameters) extends VectorBaseBundle {
	val psrc = Vec(3, UInt(PhyRegIdxWidth.W))
	val pdest = UInt(PhyRegIdxWidth.W)
	val old_pdest = UInt(PhyRegIdxWidth.W)
}

class VectorCtrlBlock(vecDpWidth: Int, vpDpWidth: Int, memDpWidth: Int)(implicit p: Parameters) extends VectorBaseModule with HasXSParameter {
<<<<<<< HEAD
	val io = IO(new Bundle {
		//val hartId = Input(UInt(8.W))
		//from ctrl decode
		val in = Vec(DecodeWidth, Flipped(DecoupledIO(new CfCtrl)))
		//from ctrl rename
		val vtypein = Vec(VIDecodeWidth, Flipped(ValidIO(new VtypeReg))) //to waitqueue
		val SIRenameIn = Vec(VIDecodeWidth, Flipped(ValidIO(new SIRenameInfo)))//to waitqueue
		//from ctrl rob
		val robPtr = Vec(VIDecodeWidth, Flipped(ValidIO(new RobPtr))) //to wait queue
		val vtypewriteback = Vec(VIDecodeWidth, Flipped(ValidIO(new ExuOutput))) //to wait queue
		val mergeIdAllocate = Vec(VIDecodeWidth, Flipped(DecoupledIO(new WbMergeBufferPtr(VectorMergeBufferDepth)))) //to wait queue
		val commit = Flipped(DecoupledIO(new VIRobIdxQueueEnqIO)) // to rename
		val redirect = Flipped(ValidIO(new Redirect))
		//from csr vstart
		val vstart = Input(UInt(7.W))

		val vDispatch = Vec(vecDpWidth, DecoupledIO(new MicroOp))
		val vpDispatch = Vec(vpDpWidth, DecoupledIO(new MicroOp))
		val vmemDispath = Vec(memDpWidth, DecoupledIO(new MicroOp))
	})

	val videcode    = Module(new VIDecodeUnit)
	val waitqueue   = Module(new VIWaitQueue)
	val virename    = Module(new VIRenameWrapper)
	val dispatch    = Module(new VectorDispatchWrapper(vecDpWidth, vpDpWidth, memDpWidth))
	
	videcode.io.in <> io.in

	waitqueue.io.enq <> DontCare

	videcode.io.canOut := waitqueue.io.enq.canAccept
	for (i <- 0 until VIDecodeWidth) {
		when(io.vtypein(i).valid && videcode.io.out(i).valid && io.SIRenameIn(i).valid) {
			waitqueue.io.enq.req(i).valid := videcode.io.out(i).valid
			waitqueue.io.enq.needAlloc(i) := videcode.io.out(i).valid
			val currentData = Wire(new VIMop)
			currentData.MicroOp <> videcode.io.out(i).bits
			currentData.MicroOp.pdest <> io.SIRenameIn(i).bits.pdest
			currentData.MicroOp.psrc <> io.SIRenameIn(i).bits.psrc
			currentData.MicroOp.old_pdest <> io.SIRenameIn(i).bits.old_pdest
			currentData.MicroOp.vCsrInfo <> io.vtypein(i).bits.uop.vCsrInfo
			currentData.MicroOp.robIdx := io.vtypein(i).bits.uop.robIdx
			currentData.state := io.vtypein(i).bits.state
			waitqueue.io.enq.req(i).bits := currentData
		}
	}

	
	waitqueue.io.vstart         <> io.vstart
	waitqueue.io.vtypeWbData    <> io.vtypewriteback
	waitqueue.io.robin          <> io.robPtr
	waitqueue.io.mergeId        <> io.mergeIdAllocate
	waitqueue.io.canRename      <> virename.io.canAccept
	waitqueue.io.redirect       <> io.redirect

	virename.io.redirect    <> io.redirect
	virename.io.uopIn       <> waitqueue.io.out
	virename.io.commit      <> io.commit
	
	for((rp, dp) <- virename.io.uopOut zip dispatch.io.req.uop) {
		rp.ready := dispatch.io.req.canDispatch
		dp.bits := rp.bits
		dp.valid := rp.valid
	}
	dispatch.io.redirect <> io.redirect

	io.vDispatch    <> dispatch.io.toVectorCommonRS
	io.vpDispatch   <> dispatch.io.toVectorPermuRS
	io.vmemDispath  <> dispatch.io.toMem2RS
=======
    val io = IO(new Bundle {
        //val hartId = Input(UInt(8.W))
        //from ctrl decode
        val in = Vec(DecodeWidth, Flipped(DecoupledIO(new CfCtrl)))
        //from ctrl rename
        val vtypein = Vec(VIDecodeWidth, Flipped(ValidIO(new VtypeReg))) //to waitqueue
        val SIRenameIn = Vec(VIDecodeWidth, Flipped(ValidIO(new SIRenameInfo)))//to waitqueue
        //from ctrl rob
        val robPtr = Vec(VIDecodeWidth, Flipped(ValidIO(new RobPtr))) //to wait queue
        val vtypewriteback = Vec(VIDecodeWidth, Flipped(ValidIO(new ExuOutput))) //to wait queue
        val mergeIdAllocate = Vec(VIDecodeWidth, Flipped(DecoupledIO(new WbMergeBufferPtr(VectorMergeBufferDepth)))) //to wait queue
        val commit = Flipped(DecoupledIO(new VIRobIdxQueueEnqIO)) // to rename
        val redirect = Flipped(ValidIO(new Redirect))
        //from csr vstart
        val vstart = Input(UInt(7.W))

        val vDispatch = Vec(vecDpWidth, DecoupledIO(new MicroOp))
        val vpDispatch = Vec(vpDpWidth, DecoupledIO(new MicroOp))
        val vmemDispath = Vec(memDpWidth, DecoupledIO(new MicroOp))
    })

    val videcode    = Module(new VIDecodeUnit)
    val waitqueue   = Module(new VIWaitQueue)
    val virename    = Module(new VIRenameWrapper)
    val dispatch    = Module(new VectorDispatchWrapper(vecDpWidth, vpDpWidth, memDpWidth))
    
    videcode.io.in <> io.in

    waitqueue.io.enq := DontCare

    videcode.io.canOut := waitqueue.io.enq.canAccept
    for (i <- 0 until VIDecodeWidth) {
        waitqueue.io.enq.req(i).valid := io.vtypein(i).valid && videcode.io.out(i).valid && io.SIRenameIn(i).valid
        waitqueue.io.enq.needAlloc(i) := io.vtypein(i).valid && videcode.io.out(i).valid && io.SIRenameIn(i).valid
        waitqueue.io.enq.req(i).bits.MicroOp := videcode.io.out(i).bits
        waitqueue.io.enq.req(i).bits.MicroOp.pdest := io.SIRenameIn(i).bits.pdest
        waitqueue.io.enq.req(i).bits.MicroOp.psrc := io.SIRenameIn(i).bits.psrc
        waitqueue.io.enq.req(i).bits.MicroOp.old_pdest := io.SIRenameIn(i).bits.old_pdest
        waitqueue.io.enq.req(i).bits.MicroOp.vCsrInfo := io.vtypein(i).bits.uop.vCsrInfo
        waitqueue.io.enq.req(i).bits.MicroOp.robIdx := io.vtypein(i).bits.uop.robIdx
        waitqueue.io.enq.req(i).bits.state := io.vtypein(i).bits.state
    }

    
    waitqueue.io.vstart         <> io.vstart
    waitqueue.io.vtypeWbData    <> io.vtypewriteback
    waitqueue.io.robin          <> io.robPtr
    waitqueue.io.mergeId        <> io.mergeIdAllocate
    waitqueue.io.canRename      <> virename.io.canAccept
    waitqueue.io.redirect       <> io.redirect

    virename.io.redirect    <> io.redirect
    virename.io.uopIn       <> waitqueue.io.out
    virename.io.commit      <> io.commit
    
    for((rp, dp) <- virename.io.uopOut zip dispatch.io.req.uop) {
        rp.ready := dispatch.io.req.canDispatch
        dp.bits := rp.bits
        dp.valid := rp.valid
    }
    dispatch.io.redirect <> io.redirect

    io.vDispatch <> dispatch.io.toVectorCommonRS
    io.vpDispatch <> dispatch.io.toVectorPermuRS
    io.vmemDispath <> dispatch.io.toMem2RS
>>>>>>> c658b2c9
}<|MERGE_RESOLUTION|>--- conflicted
+++ resolved
@@ -49,77 +49,6 @@
 }
 
 class VectorCtrlBlock(vecDpWidth: Int, vpDpWidth: Int, memDpWidth: Int)(implicit p: Parameters) extends VectorBaseModule with HasXSParameter {
-<<<<<<< HEAD
-	val io = IO(new Bundle {
-		//val hartId = Input(UInt(8.W))
-		//from ctrl decode
-		val in = Vec(DecodeWidth, Flipped(DecoupledIO(new CfCtrl)))
-		//from ctrl rename
-		val vtypein = Vec(VIDecodeWidth, Flipped(ValidIO(new VtypeReg))) //to waitqueue
-		val SIRenameIn = Vec(VIDecodeWidth, Flipped(ValidIO(new SIRenameInfo)))//to waitqueue
-		//from ctrl rob
-		val robPtr = Vec(VIDecodeWidth, Flipped(ValidIO(new RobPtr))) //to wait queue
-		val vtypewriteback = Vec(VIDecodeWidth, Flipped(ValidIO(new ExuOutput))) //to wait queue
-		val mergeIdAllocate = Vec(VIDecodeWidth, Flipped(DecoupledIO(new WbMergeBufferPtr(VectorMergeBufferDepth)))) //to wait queue
-		val commit = Flipped(DecoupledIO(new VIRobIdxQueueEnqIO)) // to rename
-		val redirect = Flipped(ValidIO(new Redirect))
-		//from csr vstart
-		val vstart = Input(UInt(7.W))
-
-		val vDispatch = Vec(vecDpWidth, DecoupledIO(new MicroOp))
-		val vpDispatch = Vec(vpDpWidth, DecoupledIO(new MicroOp))
-		val vmemDispath = Vec(memDpWidth, DecoupledIO(new MicroOp))
-	})
-
-	val videcode    = Module(new VIDecodeUnit)
-	val waitqueue   = Module(new VIWaitQueue)
-	val virename    = Module(new VIRenameWrapper)
-	val dispatch    = Module(new VectorDispatchWrapper(vecDpWidth, vpDpWidth, memDpWidth))
-	
-	videcode.io.in <> io.in
-
-	waitqueue.io.enq <> DontCare
-
-	videcode.io.canOut := waitqueue.io.enq.canAccept
-	for (i <- 0 until VIDecodeWidth) {
-		when(io.vtypein(i).valid && videcode.io.out(i).valid && io.SIRenameIn(i).valid) {
-			waitqueue.io.enq.req(i).valid := videcode.io.out(i).valid
-			waitqueue.io.enq.needAlloc(i) := videcode.io.out(i).valid
-			val currentData = Wire(new VIMop)
-			currentData.MicroOp <> videcode.io.out(i).bits
-			currentData.MicroOp.pdest <> io.SIRenameIn(i).bits.pdest
-			currentData.MicroOp.psrc <> io.SIRenameIn(i).bits.psrc
-			currentData.MicroOp.old_pdest <> io.SIRenameIn(i).bits.old_pdest
-			currentData.MicroOp.vCsrInfo <> io.vtypein(i).bits.uop.vCsrInfo
-			currentData.MicroOp.robIdx := io.vtypein(i).bits.uop.robIdx
-			currentData.state := io.vtypein(i).bits.state
-			waitqueue.io.enq.req(i).bits := currentData
-		}
-	}
-
-	
-	waitqueue.io.vstart         <> io.vstart
-	waitqueue.io.vtypeWbData    <> io.vtypewriteback
-	waitqueue.io.robin          <> io.robPtr
-	waitqueue.io.mergeId        <> io.mergeIdAllocate
-	waitqueue.io.canRename      <> virename.io.canAccept
-	waitqueue.io.redirect       <> io.redirect
-
-	virename.io.redirect    <> io.redirect
-	virename.io.uopIn       <> waitqueue.io.out
-	virename.io.commit      <> io.commit
-	
-	for((rp, dp) <- virename.io.uopOut zip dispatch.io.req.uop) {
-		rp.ready := dispatch.io.req.canDispatch
-		dp.bits := rp.bits
-		dp.valid := rp.valid
-	}
-	dispatch.io.redirect <> io.redirect
-
-	io.vDispatch    <> dispatch.io.toVectorCommonRS
-	io.vpDispatch   <> dispatch.io.toVectorPermuRS
-	io.vmemDispath  <> dispatch.io.toMem2RS
-=======
     val io = IO(new Bundle {
         //val hartId = Input(UInt(8.W))
         //from ctrl decode
@@ -185,5 +114,4 @@
     io.vDispatch <> dispatch.io.toVectorCommonRS
     io.vpDispatch <> dispatch.io.toVectorPermuRS
     io.vmemDispath <> dispatch.io.toMem2RS
->>>>>>> c658b2c9
 }