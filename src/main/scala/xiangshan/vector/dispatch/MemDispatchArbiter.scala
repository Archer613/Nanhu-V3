/***************************************************************************************
 * Copyright (c) 2020-2023 Institute of Computing Technology, Chinese Academy of Sciences
 *
 * XiangShan is licensed under Mulan PSL v2.
 * You can use this software according to the terms and conditions of the Mulan PSL v2.
 * You may obtain a copy of Mulan PSL v2 at:
 *          http://license.coscl.org.cn/MulanPSL2
 *
 * THIS SOFTWARE IS PROVIDED ON AN "AS IS" BASIS, WITHOUT WARRANTIES OF ANY KIND,
 * EITHER EXPRESS OR IMPLIED, INCLUDING BUT NOT LIMITED TO NON-INFRINGEMENT,
 * MERCHANTABILITY OR FIT FOR A PARTICULAR PURPOSE.
 *
 * See the Mulan PSL v2 for more details.
 ***************************************************************************************/

/*--------------------------------------------------------------------------------------
    Author: GMX
    Date: 2023-08-06
    email: guanmingxing@bosc.ac.cn

---------------------------------------------------------------------------------------*/

package xiangshan.vector.dispatch

import org.chipsalliance.cde.config.Parameters
import chisel3._
import chisel3.util._
import difftest._
import utils._
import xiangshan._
import xiangshan.mem.mdp._

import xiangshan.vector._
import xiangshan.backend.rob._

class MemDispatchArbiter(arbWidth: Int)(implicit p: Parameters) extends XSModule {
<<<<<<< HEAD
    val io = IO(new Bundle {
        val memIn = Vec(arbWidth, Flipped(DecoupledIO(new MicroOp)))
        val vmemIn = Vec(arbWidth, Flipped(DecoupledIO(new MicroOp)))
        val toMem2RS = Vec(arbWidth, DecoupledIO(new MicroOp))
    })
    
    val s_mem :: s_vmem :: Nil = Enum(2)
    val arbState = RegInit(s_mem)

    val memCanDeqVec = Wire(Vec(arbWidth, Bool()))
    val hasVVec = Wire(Vec(arbWidth, Bool()))
    val vmemCanDeqVec = Wire(Vec(arbWidth, Bool()))
    val memDeqNum = PopCount(io.memIn.map(_.fire))
    val vmemDeqNum = PopCount(io.vmemIn.map(_.fire))

    val vRobIdx = Reg(new RobPtr)
    val vRobIdxValid = RegInit(Bool(), false.B)

    memCanDeqVec(0) := io.memIn(0).valid && (!io.memIn(0).bits.ctrl.isVector)
    for(i <- 1 until arbWidth) {
        memCanDeqVec(i) := io.memIn(i).valid && (!io.memIn(i).bits.ctrl.isVector) && memCanDeqVec(i-1)
=======
  val io = IO(new Bundle {
    val redirect = Flipped(ValidIO(new Redirect))
    val memIn = Vec(arbWidth, Flipped(DecoupledIO(new MicroOp)))
    val vmemIn = Vec(arbWidth, Flipped(DecoupledIO(new MicroOp)))
    val toMem2RS = Vec(arbWidth, DecoupledIO(new MicroOp))
  })
  
  val s_mem :: s_vmem :: Nil = Enum(2)
  val arbState = RegInit(s_mem)

  val memCanDeqVec = Wire(Vec(arbWidth, Bool()))
  val vmemCanDeqVec = Wire(Vec(arbWidth, Bool()))
  val memDeqNum = PopCount(io.memIn.map(_.fire()))
  val vmemDeqNum = PopCount(io.vmemIn.map(_.fire()))

  val vRobIdx = Reg(new RobPtr)

  for(((v, mIn), i) <- memCanDeqVec.zip(io.memIn).zipWithIndex) {
    val isVec = mIn.bits.ctrl.isVector
    if(i == 0) {
      v := mIn.valid && !isVec
    } else {
      val recur_v = VecInit(memCanDeqVec.take(i)).asUInt.andR
      v := mIn.valid && !isVec && recur_v
>>>>>>> d58170e1
    }
  }

  for(((v, mIn), i) <- vmemCanDeqVec.zip(io.vmemIn).zipWithIndex) {
    if(i == 0) {
      v := mIn.valid
    } else {
      val recur_v = VecInit(vmemCanDeqVec.take(i)).asUInt.andR
      v := mIn.valid && recur_v && mIn.bits.robIdx === vRobIdx
    }
  }

  val redirectRobIdx = io.redirect.bits.robIdx
  //&& !(io.redirect.valid && redirectRobIdx <= memIn.bits.robIdx)

  io.memIn.zip(io.toMem2RS).zipWithIndex.foreach {
    case ((in, out), i) => {
      val isMem = !in.bits.ctrl.isVector
      val isVMem = in.bits.ctrl.isVector
      val canOut = (isMem && memCanDeqVec(i)) || (isVMem && PopCount(memCanDeqVec) === i.U)
      in.ready := (arbState===s_mem) && out.ready && canOut
    }
  }

<<<<<<< HEAD
    

    when(arbState === s_mem && io.memIn(0).fire && io.memIn(0).bits.ctrl.isVector) {
        arbState := s_vmem
        vRobIdx := io.memIn(0).bits.robIdx
=======
  io.vmemIn.zip(io.toMem2RS).zipWithIndex.foreach {
    case ((in, out), i) => {
      in.ready := (arbState===s_vmem) && out.ready
>>>>>>> d58170e1
    }
  }

  val memVecSel = Wire(Vec(arbWidth, Bool()))
  for((in, i) <- io.memIn.zipWithIndex) {
    if(i == 0) {
      memVecSel(i) := in.bits.ctrl.isVector && in.valid
    } else {
      val isVMem = in.bits.ctrl.isVector && in.valid
      val isFirstVMem = isVMem && (PopCount(io.memIn.take(i).map(_.bits.ctrl.isVector)) === 0.U)
      memVecSel(i) := isFirstVMem
    }
  }

  val memHasVec = VecInit(io.memIn.map(req => req.valid && req.bits.ctrl.isVector)).asUInt.orR
  when(arbState === s_mem && memHasVec) {
    val selIn = Mux1H(memVecSel, io.memIn)
    arbState := s_vmem
    vRobIdx := selIn.bits.robIdx
  }
  
  when(arbState === s_vmem) {
    val needFlush = io.redirect.valid && (redirectRobIdx <= vRobIdx)
    val accessTail = (io.vmemIn(vmemDeqNum).bits.uopIdx + 1.U) === io.vmemIn(vmemDeqNum).bits.uopNum
    val stateSwitch = (io.vmemIn(vmemDeqNum).fire() && accessTail) || needFlush
    arbState := Mux(stateSwitch, s_mem, s_vmem)
  }

  for(i <- 0 until arbWidth) {
    io.toMem2RS(i).bits := Mux(arbState === s_mem, io.memIn(i).bits, io.vmemIn(i).bits)
    io.toMem2RS(i).valid := Mux(arbState === s_mem, memCanDeqVec(i), vmemCanDeqVec(i))
  }
}<|MERGE_RESOLUTION|>--- conflicted
+++ resolved
@@ -34,29 +34,6 @@
 import xiangshan.backend.rob._
 
 class MemDispatchArbiter(arbWidth: Int)(implicit p: Parameters) extends XSModule {
-<<<<<<< HEAD
-    val io = IO(new Bundle {
-        val memIn = Vec(arbWidth, Flipped(DecoupledIO(new MicroOp)))
-        val vmemIn = Vec(arbWidth, Flipped(DecoupledIO(new MicroOp)))
-        val toMem2RS = Vec(arbWidth, DecoupledIO(new MicroOp))
-    })
-    
-    val s_mem :: s_vmem :: Nil = Enum(2)
-    val arbState = RegInit(s_mem)
-
-    val memCanDeqVec = Wire(Vec(arbWidth, Bool()))
-    val hasVVec = Wire(Vec(arbWidth, Bool()))
-    val vmemCanDeqVec = Wire(Vec(arbWidth, Bool()))
-    val memDeqNum = PopCount(io.memIn.map(_.fire))
-    val vmemDeqNum = PopCount(io.vmemIn.map(_.fire))
-
-    val vRobIdx = Reg(new RobPtr)
-    val vRobIdxValid = RegInit(Bool(), false.B)
-
-    memCanDeqVec(0) := io.memIn(0).valid && (!io.memIn(0).bits.ctrl.isVector)
-    for(i <- 1 until arbWidth) {
-        memCanDeqVec(i) := io.memIn(i).valid && (!io.memIn(i).bits.ctrl.isVector) && memCanDeqVec(i-1)
-=======
   val io = IO(new Bundle {
     val redirect = Flipped(ValidIO(new Redirect))
     val memIn = Vec(arbWidth, Flipped(DecoupledIO(new MicroOp)))
@@ -81,7 +58,6 @@
     } else {
       val recur_v = VecInit(memCanDeqVec.take(i)).asUInt.andR
       v := mIn.valid && !isVec && recur_v
->>>>>>> d58170e1
     }
   }
 
@@ -106,17 +82,9 @@
     }
   }
 
-<<<<<<< HEAD
-    
-
-    when(arbState === s_mem && io.memIn(0).fire && io.memIn(0).bits.ctrl.isVector) {
-        arbState := s_vmem
-        vRobIdx := io.memIn(0).bits.robIdx
-=======
   io.vmemIn.zip(io.toMem2RS).zipWithIndex.foreach {
     case ((in, out), i) => {
       in.ready := (arbState===s_vmem) && out.ready
->>>>>>> d58170e1
     }
   }
 
