--- conflicted
+++ resolved
@@ -21,7 +21,6 @@
  def getBankIdx(x: UInt) = getIdx(x)(idxBits - 1, log2Up(banks))
 }
 
-<<<<<<< HEAD
 abstract class BasePredictor {
   val metaLen = 0
 
@@ -39,12 +38,12 @@
     val inMask = Input(UInt(PredictWidth.W))
     val update = Flipped(ValidIO(new BranchUpdateInfo))
   }
-=======
+}
+
 class BPUReq extends XSBundle {
   val pc = UInt(VAddrBits.W)
   val hist = UInt(HistoryLength.W)
   val inMask = UInt(PredictWidth.W)
->>>>>>> 42696a74
 }
 
 class PredictorResponse extends XSBundle {
@@ -246,15 +245,7 @@
     // from ifu, frontend redirect
     val flush = Input(UInt(3.W))
     // from if1
-<<<<<<< HEAD
-    val in = Flipped(ValidIO(new Bundle {
-      val pc = UInt(VAddrBits.W)
-      val hist = UInt(ExtHistoryLength.W)
-      val inMask = UInt(PredictWidth.W)
-    }))
-=======
     val in = Flipped(ValidIO(new BPUReq))
->>>>>>> 42696a74
     // to if2/if3/if4
     val out = Vec(3, Decoupled(new BranchPrediction))
     // from if4
