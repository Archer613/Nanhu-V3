package xiangshan.frontend

import chisel3._
import chisel3.util._
import utils._
import xiangshan._
import xiangshan.backend.ALUOpType
import xiangshan.backend.JumpOpType

class TableAddr(val idxBits: Int, val banks: Int) extends XSBundle {
  def tagBits = VAddrBits - idxBits - 1

  val tag = UInt(tagBits.W)
  val idx = UInt(idxBits.W)
  val offset = UInt(1.W)

  def fromUInt(x: UInt) = x.asTypeOf(UInt(VAddrBits.W)).asTypeOf(this)
  def getTag(x: UInt) = fromUInt(x).tag
  def getIdx(x: UInt) = fromUInt(x).idx
  def getBank(x: UInt) = getIdx(x)(log2Up(banks) - 1, 0)
  def getBankIdx(x: UInt) = getIdx(x)(idxBits - 1, log2Up(banks))
}

class Stage1To2IO extends XSBundle {
  val pc = Output(UInt(VAddrBits.W))
  val btb = new Bundle {
    val hits = Output(UInt(PredictWidth.W))
    val targets = Output(Vec(PredictWidth, UInt(VAddrBits.W)))
  }
  val jbtac = new Bundle {
    val hitIdx = Output(UInt(PredictWidth.W))
    val target = Output(UInt(VAddrBits.W))
  }
  val tage = new Bundle {
    val hits = Output(UInt(FetchWidth.W))
    val takens = Output(Vec(FetchWidth, Bool()))
  }
  val hist = Output(Vec(PredictWidth, UInt(HistoryLength.W)))
  val btbPred = ValidIO(new BranchPrediction)
}

class BPUStage1 extends XSModule {
  val io = IO(new Bundle() {
    val in = new Bundle { val pc = Flipped(Decoupled(UInt(VAddrBits.W))) }
    // from backend
    val redirectInfo = Input(new RedirectInfo)
    // from Stage3
    val flush = Input(Bool())
    val s3RollBackHist = Input(UInt(HistoryLength.W))
    val s3Taken = Input(Bool())
    // to ifu, quick prediction result
    val s1OutPred = ValidIO(new BranchPrediction)
    // to Stage2
    val out = Decoupled(new Stage1To2IO)
  })

  io.in.pc.ready := true.B

  // flush Stage1 when io.flush
  val flushS1 = BoolStopWatch(io.flush, io.in.pc.fire(), startHighPriority = true)
  val s1OutPredLatch = RegEnable(io.s1OutPred.bits, RegNext(io.in.pc.fire()))
  val outLatch = RegEnable(io.out.bits, RegNext(io.in.pc.fire()))

  val s1Valid = RegInit(false.B)
  when (io.flush) {
    s1Valid := false.B
  }.elsewhen (io.in.pc.fire()) {
    s1Valid := true.B
  }.elsewhen (io.out.fire()) {
    s1Valid := false.B
  }
  io.out.valid := s1Valid


  // global history register
  val ghr = RegInit(0.U(HistoryLength.W))
  // modify updateGhr and newGhr when updating ghr
  val updateGhr = WireInit(false.B)
  val newGhr = WireInit(0.U(HistoryLength.W))
  when (updateGhr) { ghr := newGhr }
  // use hist as global history!!!
  val hist = Mux(updateGhr, newGhr, ghr)

  // Tage predictor
  val tage = if(EnableBPD) Module(new Tage) else Module(new FakeTAGE)
  tage.io.req.valid := io.in.pc.fire()
  tage.io.req.bits.pc := io.in.pc.bits
  tage.io.req.bits.hist := hist
  tage.io.redirectInfo <> io.redirectInfo
  // io.s1OutPred.bits.tageMeta := tage.io.meta

  // latch pc for 1 cycle latency when reading SRAM
  val pcLatch = RegEnable(io.in.pc.bits, io.in.pc.fire())
  // TODO: pass real mask in
  // val maskLatch = RegEnable(btb.io.in.mask, io.in.pc.fire())
  val maskLatch = Fill(PredictWidth, 1.U(1.W))

  val r = io.redirectInfo.redirect
  val updateFetchpc = r.pc - (r.fetchIdx << 1.U)
  // BTB
  val btb = Module(new BTB)
  btb.io.in.pc <> io.in.pc
  btb.io.in.pcLatch := pcLatch
  // TODO: pass real mask in
  btb.io.in.mask := Fill(PredictWidth, 1.U(1.W))
  btb.io.redirectValid := io.redirectInfo.valid
  btb.io.flush := io.flush

  // btb.io.update.fetchPC := updateFetchpc
  // btb.io.update.fetchIdx := r.fetchIdx
  btb.io.update.pc := r.pc
  btb.io.update.hit := r.btbHit
  btb.io.update.misPred := io.redirectInfo.misPred
  // btb.io.update.writeWay := r.btbVictimWay
  btb.io.update.oldCtr := r.btbPredCtr
  btb.io.update.taken := r.taken
  btb.io.update.target := r.brTarget
  btb.io.update.btbType := r.btbType
  // TODO: add RVC logic
  btb.io.update.isRVC := r.isRVC

  // val btbHit = btb.io.out.hit
  val btbTaken = btb.io.out.taken
  val btbTakenIdx = btb.io.out.takenIdx
  val btbTakenTarget = btb.io.out.target
  // val btbWriteWay = btb.io.out.writeWay
  val btbNotTakens = btb.io.out.notTakens
  val btbCtrs = VecInit(btb.io.out.dEntries.map(_.pred))
  val btbValids = btb.io.out.hits
  val btbTargets = VecInit(btb.io.out.dEntries.map(_.target))
  val btbTypes = VecInit(btb.io.out.dEntries.map(_.btbType))
<<<<<<< HEAD
  val btbIsRVCs = VecInit(btb.io.out.dEntries.map(_.isRVC))
=======
>>>>>>> 85f58aef


  val jbtac = Module(new JBTAC)
  jbtac.io.in.pc <> io.in.pc
  jbtac.io.in.pcLatch := pcLatch
  // TODO: pass real mask in
  jbtac.io.in.mask := Fill(PredictWidth, 1.U(1.W))
  jbtac.io.in.hist := hist
  jbtac.io.redirectValid := io.redirectInfo.valid
  jbtac.io.flush := io.flush

  jbtac.io.update.fetchPC := updateFetchpc
  jbtac.io.update.fetchIdx := r.fetchIdx
  jbtac.io.update.misPred := io.redirectInfo.misPred
  jbtac.io.update.btbType := r.btbType
  jbtac.io.update.target := r.target
  jbtac.io.update.hist := r.hist
  jbtac.io.update.isRVC := r.isRVC

  val jbtacHit = jbtac.io.out.hit
  val jbtacTarget = jbtac.io.out.target
  val jbtacHitIdx = jbtac.io.out.hitIdx

  // calculate global history of each instr
  val firstHist = RegNext(hist)
  val histShift = Wire(Vec(PredictWidth, UInt(log2Up(PredictWidth).W)))
  val shift = Wire(Vec(PredictWidth, Vec(PredictWidth, UInt(1.W))))
  (0 until PredictWidth).map(i => shift(i) := Mux(!btbNotTakens(i), 0.U, ~LowerMask(UIntToOH(i.U), PredictWidth)).asTypeOf(Vec(PredictWidth, UInt(1.W))))
  for (j <- 0 until PredictWidth) {
    var tmp = 0.U
    for (i <- 0 until PredictWidth) {
      tmp = tmp + shift(i)(j)
    }
    histShift(j) := tmp
  }
  (0 until PredictWidth).map(i => io.s1OutPred.bits.hist(i) := firstHist << histShift(i))

  // update ghr
  updateGhr := io.flush || io.s1OutPred.bits.redirect || RegNext(io.in.pc.fire) && (btbNotTakens.asUInt & maskLatch).orR.asBool
  val brJumpIdx = Mux(!btbTaken, 0.U, UIntToOH(btbTakenIdx))
  val indirectIdx = Mux(!jbtacHit, 0.U, UIntToOH(jbtacHitIdx))
<<<<<<< HEAD
  // if backend redirects, restore history from backend;
  // if stage3 redirects, restore history from stage3;
  // if stage1 redirects, speculatively update history;
  // if none of above happens, check if stage1 has not-taken branches and shift zeroes accordingly
=======
  //val newTaken = Mux(io.redirectInfo.flush(), !(r.btbType === BTBtype.B && !r.taken), )
>>>>>>> 85f58aef
  newGhr := Mux(io.redirectInfo.flush(),    (r.hist << 1.U) | !(r.btbType === BTBtype.B && !r.taken),
            Mux(io.flush,                   Mux(io.s3Taken, (io.s3RollBackHist << 1.U) | 1.U, io.s3RollBackHist),
            Mux(io.s1OutPred.bits.redirect, (PriorityMux(brJumpIdx | indirectIdx, io.s1OutPred.bits.hist) << 1.U | 1.U),
                                            io.s1OutPred.bits.hist(0) << PopCount(btbNotTakens.asUInt & maskLatch))))

  // redirect based on BTB and JBTAC
  val takenIdx = LowestBit(brJumpIdx | indirectIdx, PredictWidth)
  
  // io.out.valid := RegNext(io.in.pc.fire()) && !io.flush

  // io.s1OutPred.valid := io.out.valid
  io.s1OutPred.valid := io.out.fire()
  when (RegNext(io.in.pc.fire())) {
    io.s1OutPred.bits.redirect := btbTaken || jbtacHit
    io.s1OutPred.bits.instrValid := Mux(!io.s1OutPred.bits.redirect || io.s1OutPred.bits.lateJump, maskLatch,
                                    Mux(!btbIsRVCs(OHToUInt(takenIdx)), LowerMask(takenIdx << 1.U, PredictWidth),
                                    LowerMask(takenIdx, PredictWidth))).asTypeOf(Vec(PredictWidth, Bool()))
    io.s1OutPred.bits.target := Mux(takenIdx === 0.U, pcLatch + (PopCount(maskLatch) << 1.U), Mux(takenIdx === brJumpIdx, btbTakenTarget, jbtacTarget))
    io.s1OutPred.bits.lateJump := btb.io.out.isRVILateJump || jbtac.io.out.isRVILateJump
    (0 until PredictWidth).map(i => io.s1OutPred.bits.hist(i) := firstHist << histShift(i))
    // io.s1OutPred.bits.btbVictimWay := btbWriteWay
    io.s1OutPred.bits.predCtr := btbCtrs
    io.s1OutPred.bits.btbHit := btbValids
    io.s1OutPred.bits.tageMeta := DontCare // TODO: enableBPD
    io.s1OutPred.bits.rasSp := DontCare
    io.s1OutPred.bits.rasTopCtr := DontCare
  }.otherwise {
    io.s1OutPred.bits := s1OutPredLatch
  }

  when (RegNext(io.in.pc.fire())) {
    io.out.bits.pc := pcLatch
    io.out.bits.btb.hits := btbValids.asUInt
    (0 until PredictWidth).map(i => io.out.bits.btb.targets(i) := btbTargets(i))
    io.out.bits.jbtac.hitIdx := Mux(jbtacHit, UIntToOH(jbtacHitIdx), 0.U)
    io.out.bits.jbtac.target := jbtacTarget
    io.out.bits.tage <> tage.io.out
    // TODO: we don't need this repeatedly!
    io.out.bits.hist := io.s1OutPred.bits.hist
    io.out.bits.btbPred := io.s1OutPred
  }.otherwise {
    io.out.bits := outLatch
  }


  // debug info
  XSDebug("in:(%d %d)   pc=%x ghr=%b\n", io.in.pc.valid, io.in.pc.ready, io.in.pc.bits, hist)
  XSDebug("outPred:(%d) pc=0x%x, redirect=%d instrValid=%b tgt=%x\n",
    io.s1OutPred.valid, pcLatch, io.s1OutPred.bits.redirect, io.s1OutPred.bits.instrValid.asUInt, io.s1OutPred.bits.target)
  XSDebug(io.flush && io.redirectInfo.flush(),
<<<<<<< HEAD
    "flush from backend: pc=%x tgt=%x brTgt=%x btbType=%b taken=%d oldHist=%b fetchIdx=%d isExcpt=%d\n",
=======
    "[BPUS1]flush from backend: pc=%x tgt=%x brTgt=%x btbType=%b taken=%d oldHist=%b fetchIdx=%d isExcpt=%d\n",
>>>>>>> 85f58aef
    r.pc, r.target, r.brTarget, r.btbType, r.taken, r.hist, r.fetchIdx, r.isException)
  XSDebug(io.flush && !io.redirectInfo.flush(),
    "flush from Stage3:  s3Taken=%d s3RollBackHist=%b\n", io.s3Taken, io.s3RollBackHist)

}

class Stage2To3IO extends Stage1To2IO {
}

class BPUStage2 extends XSModule {
  val io = IO(new Bundle() {
    // flush from Stage3
    val flush = Input(Bool())
    val in = Flipped(Decoupled(new Stage1To2IO))
    val out = Decoupled(new Stage2To3IO)
  })

  // flush Stage2 when Stage3 or banckend redirects
  val flushS2 = BoolStopWatch(io.flush, io.in.fire(), startHighPriority = true)
  val inLatch = RegInit(0.U.asTypeOf(io.in.bits))
  when (io.in.fire()) { inLatch := io.in.bits }
  val validLatch = RegInit(false.B)
  when (io.flush) {
    validLatch := false.B
  }.elsewhen (io.in.fire()) {
    validLatch := true.B
  }.elsewhen (io.out.fire()) {
    validLatch := false.B
  }

  io.out.valid := !io.flush && !flushS2 && validLatch
  io.in.ready := !validLatch || io.out.fire()

  // do nothing
  io.out.bits := inLatch

  // debug info
  XSDebug("in:(%d %d) pc=%x out:(%d %d) pc=%x\n",
    io.in.valid, io.in.ready, io.in.bits.pc, io.out.valid, io.out.ready, io.out.bits.pc)
  XSDebug("validLatch=%d pc=%x\n", validLatch, inLatch.pc)
  XSDebug(io.flush, "flush!!!\n")
}

class BPUStage3 extends XSModule {
  val io = IO(new Bundle() {
    val flush = Input(Bool())
    val in = Flipped(Decoupled(new Stage2To3IO))
    val out = Decoupled(new BranchPrediction)
    // from icache
    val predecode = Flipped(ValidIO(new Predecode))
    // from backend
    val redirectInfo = Input(new RedirectInfo)
    // to Stage1 and Stage2
    val flushBPU = Output(Bool())
    // to Stage1, restore ghr in stage1 when flushBPU is valid
    val s1RollBackHist = Output(UInt(HistoryLength.W))
    val s3Taken = Output(Bool())
  })

  val flushS3 = BoolStopWatch(io.flush, io.in.fire(), startHighPriority = true)
  val inLatch = RegInit(0.U.asTypeOf(io.in.bits))
  val validLatch = RegInit(false.B)
  val predecodeLatch = RegInit(0.U.asTypeOf(io.predecode.bits))
  val predecodeValidLatch = RegInit(false.B)
  when (io.in.fire()) { inLatch := io.in.bits }
  when (io.flush) {
    validLatch := false.B
  }.elsewhen (io.in.fire()) {
    validLatch := true.B
  }.elsewhen (io.out.fire()) {
    validLatch := false.B
  }

  when (io.predecode.valid) { predecodeLatch := io.predecode.bits }
  when (io.flush || io.out.fire()) {
    predecodeValidLatch := false.B
  }.elsewhen (io.predecode.valid) {
    predecodeValidLatch := true.B
  }

  val predecodeValid = io.predecode.valid || predecodeValidLatch
  val predecode = Mux(io.predecode.valid, io.predecode.bits, predecodeLatch)
  io.out.valid := validLatch && predecodeValid && !flushS3 && !io.flush
  io.in.ready := !validLatch || io.out.fire()

  // RAS
  // TODO: split retAddr and ctr
  def rasEntry() = new Bundle {
    val retAddr = UInt(VAddrBits.W)
    val ctr = UInt(8.W) // layer of nested call functions
  }
  val ras = RegInit(VecInit(Seq.fill(RasSize)(0.U.asTypeOf(rasEntry()))))
  val sp = Counter(RasSize)
  val rasTop = ras(sp.value)
  val rasTopAddr = rasTop.retAddr

  // get the first taken branch/jal/call/jalr/ret in a fetch line
  // brTakenIdx/jalIdx/callIdx/jalrIdx/retIdx/jmpIdx is one-hot encoded.
  // brNotTakenIdx indicates all the not-taken branches before the first jump instruction.
  val brIdx = inLatch.btb.hits & Reverse(Cat(predecode.fuOpTypes.map { t => ALUOpType.isBranch(t) }).asUInt) & predecode.mask
  val brTakenIdx = if(EnableBPD) {
    LowestBit(brIdx & Reverse(Cat(inLatch.tage.takens.map {t => Fill(2, t.asUInt)}).asUInt), PredictWidth)
  } else {
    LowestBit(brIdx & Reverse(Cat(inLatch.btbPred.bits.predCtr.map {c => c(1)}).asUInt), PredictWidth)
  }
  // TODO: btb doesn't need to hit, jalIdx/callIdx can be calculated based on instructions read in Cache
  val jalIdx = LowestBit(inLatch.btb.hits & Reverse(Cat(predecode.fuOpTypes.map { t => t === JumpOpType.jal }).asUInt) & predecode.mask, PredictWidth)
  val callIdx = LowestBit(inLatch.btb.hits & predecode.mask & Reverse(Cat(predecode.fuOpTypes.map { t => t === JumpOpType.call }).asUInt), PredictWidth)
  val jalrIdx = LowestBit(inLatch.jbtac.hitIdx & predecode.mask & Reverse(Cat(predecode.fuOpTypes.map { t => t === JumpOpType.jalr }).asUInt), PredictWidth)
  val retIdx = LowestBit(predecode.mask & Reverse(Cat(predecode.fuOpTypes.map { t => t === JumpOpType.ret }).asUInt), PredictWidth)

  val jmpIdx = LowestBit(brTakenIdx | jalIdx | callIdx | jalrIdx | retIdx, PredictWidth)
  val brNotTakenIdx = brIdx & LowerMask(jmpIdx, PredictWidth) & (
    if(EnableBPD) ~Reverse(Cat(inLatch.tage.takens.map {t => Fill(2, t.asUInt)}).asUInt)
    else ~Reverse(Cat(inLatch.btbPred.bits.predCtr.map {c => c(1)}).asUInt))

  val lateJump = jmpIdx === HighestBit(predecode.mask, PredictWidth) && !predecode.isRVC(OHToUInt(jmpIdx))

  io.out.bits.target := Mux(jmpIdx === 0.U, inLatch.pc + (PopCount(predecode.mask) << 1.U),
                        Mux(jmpIdx === retIdx, rasTopAddr,
                        Mux(jmpIdx === jalrIdx, inLatch.jbtac.target,
                        PriorityMux(jmpIdx, inLatch.btb.targets)))) // TODO: jal and call's target can be calculated here

  io.out.bits.instrValid := Mux(!jmpIdx.orR || lateJump, predecode.mask,
                            Mux(!predecode.isRVC(OHToUInt(jmpIdx)), LowerMask(jmpIdx << 1.U, PredictWidth),
                            LowerMask(jmpIdx, PredictWidth))).asTypeOf(Vec(PredictWidth, Bool()))

  // io.out.bits.btbVictimWay := inLatch.btbPred.bits.btbVictimWay
  io.out.bits.lateJump := lateJump
  io.out.bits.predCtr := inLatch.btbPred.bits.predCtr
  io.out.bits.btbHit := inLatch.btbPred.bits.btbHit
  io.out.bits.tageMeta := inLatch.btbPred.bits.tageMeta
  //io.out.bits.btbType := Mux(jmpIdx === retIdx, BTBtype.R,
  //  Mux(jmpIdx === jalrIdx, BTBtype.I,
  //  Mux(jmpIdx === brTakenIdx, BTBtype.B, BTBtype.J)))
  val firstHist = inLatch.btbPred.bits.hist(0)
  // there may be several notTaken branches before the first jump instruction,
  // so we need to calculate how many zeroes should each instruction shift in its global history.
  // each history is exclusive of instruction's own jump direction.
  val histShift = Wire(Vec(PredictWidth, UInt(log2Up(PredictWidth).W)))
  val shift = Wire(Vec(PredictWidth, Vec(PredictWidth, UInt(1.W))))
  (0 until PredictWidth).map(i => shift(i) := Mux(!brNotTakenIdx(i), 0.U, ~LowerMask(UIntToOH(i.U), PredictWidth)).asTypeOf(Vec(PredictWidth, UInt(1.W))))
  for (j <- 0 until PredictWidth) {
    var tmp = 0.U
    for (i <- 0 until PredictWidth) {
      tmp = tmp + shift(i)(j)
    }
    histShift(j) := tmp
  }
  (0 until PredictWidth).map(i => io.out.bits.hist(i) := firstHist << histShift(i))
  // save ras checkpoint info
  io.out.bits.rasSp := sp.value
  io.out.bits.rasTopCtr := rasTop.ctr

  // flush BPU and redirect when target differs from the target predicted in Stage1
  // io.out.bits.redirect := (if(EnableBPD) (inLatch.btbPred.bits.redirect ^ jmpIdx.orR.asBool ||
  //   inLatch.btbPred.bits.redirect && jmpIdx.orR.asBool && io.out.bits.target =/= inLatch.btbPred.bits.target)
  //   else false.B)
  io.out.bits.redirect := inLatch.btbPred.bits.redirect ^ jmpIdx.orR.asBool ||
    inLatch.btbPred.bits.redirect && jmpIdx.orR.asBool && io.out.bits.target =/= inLatch.btbPred.bits.target
  io.flushBPU := io.out.bits.redirect && io.out.fire()

  // speculative update RAS
  val rasWrite = WireInit(0.U.asTypeOf(rasEntry()))
  rasWrite.retAddr := inLatch.pc + (OHToUInt(callIdx) << 1.U) + Mux(PriorityMux(callIdx, predecode.isRVC), 2.U, 4.U)
  val allocNewEntry = rasWrite.retAddr =/= rasTopAddr
  rasWrite.ctr := Mux(allocNewEntry, 1.U, rasTop.ctr + 1.U)
  when (io.out.fire() && jmpIdx =/= 0.U) {
    when (jmpIdx === callIdx) {
      ras(Mux(allocNewEntry, sp.value + 1.U, sp.value)) := rasWrite
      when (allocNewEntry) { sp.value := sp.value + 1.U }
    }.elsewhen (jmpIdx === retIdx) {
      when (rasTop.ctr === 1.U) {
        sp.value := Mux(sp.value === 0.U, 0.U, sp.value - 1.U)
      }.otherwise {
        ras(sp.value) := Cat(rasTop.ctr - 1.U, rasTopAddr).asTypeOf(rasEntry())
      }
    }
  }
  // use checkpoint to recover RAS
  val recoverSp = io.redirectInfo.redirect.rasSp
  val recoverCtr = io.redirectInfo.redirect.rasTopCtr
  when (io.redirectInfo.flush()) {
    sp.value := recoverSp
    ras(recoverSp) := Cat(recoverCtr, ras(recoverSp).retAddr).asTypeOf(rasEntry())
  }

  // roll back global history in S1 if S3 redirects
  io.s1RollBackHist := Mux(io.s3Taken, PriorityMux(jmpIdx, io.out.bits.hist), io.out.bits.hist(0) << PopCount(brNotTakenIdx))
  // whether Stage3 has a taken jump
  io.s3Taken := jmpIdx.orR.asBool

  // debug info
  XSDebug(io.in.fire(), "in:(%d %d) pc=%x\n", io.in.valid, io.in.ready, io.in.bits.pc)
  XSDebug(io.out.fire(), "out:(%d %d) pc=%x redirect=%d predcdMask=%b instrValid=%b tgt=%x\n",
    io.out.valid, io.out.ready, inLatch.pc, io.out.bits.redirect, predecode.mask, io.out.bits.instrValid.asUInt, io.out.bits.target)
  XSDebug("flushS3=%d\n", flushS3)
  XSDebug("validLatch=%d predecodeValid=%d\n", validLatch, predecodeValid)
  XSDebug("brIdx=%b brTakenIdx=%b brNTakenIdx=%b jalIdx=%b jalrIdx=%b callIdx=%b retIdx=%b\n",
    brIdx, brTakenIdx, brNotTakenIdx, jalIdx, jalrIdx, callIdx, retIdx)
<<<<<<< HEAD

  // BPU's TEMP Perf Cnt
  BoringUtils.addSource(io.out.fire(), "MbpS3Cnt")
  BoringUtils.addSource(io.out.fire() && io.out.bits.redirect, "MbpS3TageRed")
  BoringUtils.addSource(io.out.fire() && (inLatch.btbPred.bits.redirect ^ jmpIdx.orR.asBool), "MbpS3TageRedDir")
  BoringUtils.addSource(io.out.fire() && (inLatch.btbPred.bits.redirect 
              && jmpIdx.orR.asBool && (io.out.bits.target =/= inLatch.btbPred.bits.target)), "MbpS3TageRedTar")
=======
>>>>>>> 85f58aef
}

class BPU extends XSModule {
  val io = IO(new Bundle() {
    // from backend
    // flush pipeline if misPred and update bpu based on redirect signals from brq
    val redirectInfo = Input(new RedirectInfo)

    val in = new Bundle { val pc = Flipped(Valid(UInt(VAddrBits.W))) }

    val btbOut = ValidIO(new BranchPrediction)
    val tageOut = Decoupled(new BranchPrediction)

    // predecode info from icache
    // TODO: simplify this after implement predecode unit
    val predecode = Flipped(ValidIO(new Predecode))
  })

  val s1 = Module(new BPUStage1)
  val s2 = Module(new BPUStage2)
  val s3 = Module(new BPUStage3)

  s1.io.redirectInfo <> io.redirectInfo
  s1.io.flush := s3.io.flushBPU || io.redirectInfo.flush()
  s1.io.in.pc.valid := io.in.pc.valid
  s1.io.in.pc.bits <> io.in.pc.bits
  io.btbOut <> s1.io.s1OutPred
  s1.io.s3RollBackHist := s3.io.s1RollBackHist
  s1.io.s3Taken := s3.io.s3Taken

  s1.io.out <> s2.io.in
  s2.io.flush := s3.io.flushBPU || io.redirectInfo.flush()

  s2.io.out <> s3.io.in
  s3.io.flush := io.redirectInfo.flush()
  s3.io.predecode <> io.predecode
  io.tageOut <> s3.io.out
  s3.io.redirectInfo <> io.redirectInfo
}<|MERGE_RESOLUTION|>--- conflicted
+++ resolved
@@ -129,10 +129,7 @@
   val btbValids = btb.io.out.hits
   val btbTargets = VecInit(btb.io.out.dEntries.map(_.target))
   val btbTypes = VecInit(btb.io.out.dEntries.map(_.btbType))
-<<<<<<< HEAD
   val btbIsRVCs = VecInit(btb.io.out.dEntries.map(_.isRVC))
-=======
->>>>>>> 85f58aef
 
 
   val jbtac = Module(new JBTAC)
@@ -174,14 +171,10 @@
   updateGhr := io.flush || io.s1OutPred.bits.redirect || RegNext(io.in.pc.fire) && (btbNotTakens.asUInt & maskLatch).orR.asBool
   val brJumpIdx = Mux(!btbTaken, 0.U, UIntToOH(btbTakenIdx))
   val indirectIdx = Mux(!jbtacHit, 0.U, UIntToOH(jbtacHitIdx))
-<<<<<<< HEAD
   // if backend redirects, restore history from backend;
   // if stage3 redirects, restore history from stage3;
   // if stage1 redirects, speculatively update history;
   // if none of above happens, check if stage1 has not-taken branches and shift zeroes accordingly
-=======
-  //val newTaken = Mux(io.redirectInfo.flush(), !(r.btbType === BTBtype.B && !r.taken), )
->>>>>>> 85f58aef
   newGhr := Mux(io.redirectInfo.flush(),    (r.hist << 1.U) | !(r.btbType === BTBtype.B && !r.taken),
             Mux(io.flush,                   Mux(io.s3Taken, (io.s3RollBackHist << 1.U) | 1.U, io.s3RollBackHist),
             Mux(io.s1OutPred.bits.redirect, (PriorityMux(brJumpIdx | indirectIdx, io.s1OutPred.bits.hist) << 1.U | 1.U),
@@ -232,11 +225,7 @@
   XSDebug("outPred:(%d) pc=0x%x, redirect=%d instrValid=%b tgt=%x\n",
     io.s1OutPred.valid, pcLatch, io.s1OutPred.bits.redirect, io.s1OutPred.bits.instrValid.asUInt, io.s1OutPred.bits.target)
   XSDebug(io.flush && io.redirectInfo.flush(),
-<<<<<<< HEAD
     "flush from backend: pc=%x tgt=%x brTgt=%x btbType=%b taken=%d oldHist=%b fetchIdx=%d isExcpt=%d\n",
-=======
-    "[BPUS1]flush from backend: pc=%x tgt=%x brTgt=%x btbType=%b taken=%d oldHist=%b fetchIdx=%d isExcpt=%d\n",
->>>>>>> 85f58aef
     r.pc, r.target, r.brTarget, r.btbType, r.taken, r.hist, r.fetchIdx, r.isException)
   XSDebug(io.flush && !io.redirectInfo.flush(),
     "flush from Stage3:  s3Taken=%d s3RollBackHist=%b\n", io.s3Taken, io.s3RollBackHist)
@@ -437,16 +426,6 @@
   XSDebug("validLatch=%d predecodeValid=%d\n", validLatch, predecodeValid)
   XSDebug("brIdx=%b brTakenIdx=%b brNTakenIdx=%b jalIdx=%b jalrIdx=%b callIdx=%b retIdx=%b\n",
     brIdx, brTakenIdx, brNotTakenIdx, jalIdx, jalrIdx, callIdx, retIdx)
-<<<<<<< HEAD
-
-  // BPU's TEMP Perf Cnt
-  BoringUtils.addSource(io.out.fire(), "MbpS3Cnt")
-  BoringUtils.addSource(io.out.fire() && io.out.bits.redirect, "MbpS3TageRed")
-  BoringUtils.addSource(io.out.fire() && (inLatch.btbPred.bits.redirect ^ jmpIdx.orR.asBool), "MbpS3TageRedDir")
-  BoringUtils.addSource(io.out.fire() && (inLatch.btbPred.bits.redirect 
-              && jmpIdx.orR.asBool && (io.out.bits.target =/= inLatch.btbPred.bits.target)), "MbpS3TageRedTar")
-=======
->>>>>>> 85f58aef
 }
 
 class BPU extends XSModule {
