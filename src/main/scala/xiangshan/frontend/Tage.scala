package xiangshan.frontend

import chisel3._
import chisel3.util._
import xiangshan._
import utils._

import scala.math.min

trait HasTageParameter {
  //                   Sets  Hist   Tag
  val TableInfo = Seq(( 128,    2,    7),
                      ( 128,    4,    7),
                      ( 256,    8,    8),
                      ( 256,   16,    8),
                      ( 128,   32,    9),
                      ( 128,   64,    9))
  val TageNTables = TableInfo.size
  val UBitPeriod = 2048
  val BankWidth = 8 // FetchWidth

  val TotalBits = TableInfo.map {
    case (s, h, t) => {
      s * (1+t+3) * BankWidth
    }
  }.reduce(_+_)
}

abstract class TageBundle extends XSBundle with HasTageParameter
abstract class TageModule extends XSModule with HasTageParameter

class TageReq extends TageBundle {
  val pc = UInt(VAddrBits.W)
  val hist = UInt(HistoryLength.W)
}

class TageResp extends TageBundle {
  val ctr = UInt(3.W)
  val u = UInt(2.W)
}

class TageUpdate extends TageBundle {
  val pc = UInt(VAddrBits.W)
  val hist = UInt(HistoryLength.W)
  // update tag and ctr
  val mask = Vec(BankWidth, Bool())
  val taken = Vec(BankWidth, Bool())
  val alloc = Vec(BankWidth, Bool())
  val oldCtr = Vec(BankWidth, UInt(3.W))
  // update u
  val uMask = Vec(BankWidth, Bool())
  val u = Vec(BankWidth, UInt(2.W))
}

class TageTable(val nRows: Int, val histLen: Int, val tagLen: Int, val uBitPeriod: Int) extends TageModule {
  val io = IO(new Bundle() {
    val req = Input(Valid(new TageReq))
    val resp = Output(Vec(BankWidth, Valid(new TageResp)))
    val update = Input(new TageUpdate)
  })

  // bypass entries for tage update
  val wrBypassEntries = 8

  def compute_folded_hist(hist: UInt, l: Int) = {
    val nChunks = (histLen + l - 1) / l
    val hist_chunks = (0 until nChunks) map {i =>
      hist(min((i+1)*l, histLen)-1, i*l)
    }
    hist_chunks.reduce(_^_)
  }

  def compute_tag_and_hash(unhashed_idx: UInt, hist: UInt) = {
    val idx_history = compute_folded_hist(hist, log2Ceil(nRows))
    val idx = (unhashed_idx ^ idx_history)(log2Ceil(nRows)-1,0)
    val tag_history = compute_folded_hist(hist, tagLen)
    // Use another part of pc to make tags
    val tag = ((unhashed_idx >> log2Ceil(nRows)) ^ tag_history)(tagLen-1,0)
    (idx, tag)
  }

  def inc_ctr(ctr: UInt, taken: Bool): UInt = {
    Mux(!taken, Mux(ctr === 0.U, 0.U, ctr - 1.U),
                Mux(ctr === 7.U, 7.U, ctr + 1.U))
  }

  val doing_reset = RegInit(true.B)
  val reset_idx = RegInit(0.U(log2Ceil(nRows).W))
  reset_idx := reset_idx + doing_reset
  when (reset_idx === (nRows-1).U) { doing_reset := false.B }

  class TageEntry() extends TageBundle {
    val valid = Bool()
    val tag = UInt(tagLen.W)
    val ctr = UInt(3.W)
  }

  val tageEntrySz = 1 + tagLen + 3

  val (hashed_idx, tag) = compute_tag_and_hash(io.req.bits.pc >> (2 + log2Ceil(FetchWidth)), io.req.bits.hist)

  val hi_us = List.fill(BankWidth)(Module(new SRAMTemplate(Bool(), set=nRows, shouldReset=true, holdRead=true, singlePort=false)))
  val lo_us = List.fill(BankWidth)(Module(new SRAMTemplate(Bool(), set=nRows, shouldReset=true, holdRead=true, singlePort=false)))
  val table = List.fill(BankWidth)(Module(new SRAMTemplate(new TageEntry, set=nRows, shouldReset=true, holdRead=true, singlePort=false)))

  class ReadBundle extends TageBundle{
    val hi_us = Wire(Vec(BankWidth, Bool()))
    val lo_us = Wire(Vec(BankWidth, Bool()))
    val table = Wire(Vec(BankWidth, new TageEntry))
  }

  val tageRead = new ReadBundle()

  (0 until BankWidth).map(
    b => {
      // (hi_us, lo_us, table).map(_=>{
      //   _(b).reset := reset.asBool
      //   _(b).io.r.req.valid := io.req.valid
      //   _(b).io.r.req.bits.setIdx := hashedIdx
      // })
      hi_us(b).reset := reset.asBool
      lo_us(b).reset := reset.asBool
      table(b).reset := reset.asBool
      hi_us(b).io.r.req.valid := io.req.valid
      lo_us(b).io.r.req.valid := io.req.valid
      table(b).io.r.req.valid := io.req.valid
      hi_us(b).io.r.req.bits.setIdx := hashed_idx
      lo_us(b).io.r.req.bits.setIdx := hashed_idx
      table(b).io.r.req.bits.setIdx := hashed_idx
      
      tageRead.hi_us(b) := hi_us(b).io.r.resp.data(0)
      tageRead.lo_us(b) := lo_us(b).io.r.resp.data(0)
      tageRead.table(b) := table(b).io.r.resp.data(0)

      io.resp(b).valid := tageRead.table(b).valid && tageRead.table(b).tag === tag // Missing reset logic
      io.resp(b).bits.ctr := tageRead.table(b).ctr
      io.resp(b).bits.u := Cat(tageRead.hi_us(b),tageRead.lo_us(b))
    }
  )

  val clear_u_ctr = RegInit(0.U((log2Ceil(uBitPeriod) + log2Ceil(nRows) + 1).W))
  when (doing_reset) { clear_u_ctr := 1.U } .otherwise { clear_u_ctr := clear_u_ctr + 1.U }

  val doing_clear_u = clear_u_ctr(log2Ceil(uBitPeriod)-1,0) === 0.U
  val doing_clear_u_hi = doing_clear_u && clear_u_ctr(log2Ceil(uBitPeriod) + log2Ceil(nRows)) === 1.U
  val doing_clear_u_lo = doing_clear_u && clear_u_ctr(log2Ceil(uBitPeriod) + log2Ceil(nRows)) === 0.U
  val clear_u_idx = clear_u_ctr >> log2Ceil(uBitPeriod)

  val (update_idx, update_tag) = compute_tag_and_hash(io.update.pc, io.update.hist)

  val update_wdata = Wire(Vec(BankWidth, new TageEntry))

  
  (0 until BankWidth).map(b => {
    table(b).io.w.req.valid := io.update.mask(b) || doing_reset
    table(b).io.w.req.bits.setIdx := Mux(doing_reset, reset_idx, update_idx)
    table(b).io.w.req.bits.data := Mux(doing_reset, 0.U.asTypeOf(new TageEntry), update_wdata(b))
  })

  val update_hi_wdata = Wire(Vec(BankWidth, Bool()))
  (0 until BankWidth).map(b => {
    hi_us(b).io.w.req.valid := io.update.uMask(b) || doing_reset || doing_clear_u_hi
    hi_us(b).io.w.req.bits.setIdx := Mux(doing_reset, reset_idx, Mux(doing_clear_u_hi, clear_u_idx, update_idx))
    hi_us(b).io.w.req.bits.data := Mux(doing_reset || doing_clear_u_hi, 0.U, update_hi_wdata(b))
  })

  val update_lo_wdata = Wire(Vec(BankWidth, Bool()))
  (0 until BankWidth).map(b => {
    lo_us(b).io.w.req.valid := io.update.uMask(b) || doing_reset || doing_clear_u_lo
    lo_us(b).io.w.req.bits.setIdx := Mux(doing_reset, reset_idx, Mux(doing_clear_u_lo, clear_u_idx, update_idx))
    lo_us(b).io.w.req.bits.data := Mux(doing_reset || doing_clear_u_lo, 0.U, update_lo_wdata(b))
  })

  val wrbypass_tags    = Reg(Vec(wrBypassEntries, UInt(tagLen.W)))
  val wrbypass_idxs    = Reg(Vec(wrBypassEntries, UInt(log2Ceil(nRows).W)))
  val wrbypass         = Reg(Vec(wrBypassEntries, Vec(BankWidth, UInt(3.W))))
  val wrbypass_enq_idx = RegInit(0.U(log2Ceil(wrBypassEntries).W))

  val wrbypass_hits    = VecInit((0 until wrBypassEntries) map { i =>
    !doing_reset &&
    wrbypass_tags(i) === update_tag &&
    wrbypass_idxs(i) === update_idx
  })
  val wrbypass_hit     = wrbypass_hits.reduce(_||_)
  val wrbypass_hit_idx = PriorityEncoder(wrbypass_hits)

  for (w <- 0 until BankWidth) {
    update_wdata(w).ctr   := Mux(io.update.alloc(w),
      Mux(io.update.taken(w), 4.U,
                              3.U
      ),
      Mux(wrbypass_hit,       inc_ctr(wrbypass(wrbypass_hit_idx)(w), io.update.taken(w)),
                              inc_ctr(io.update.oldCtr(w), io.update.taken(w))
      )
    )
    update_wdata(w).valid := true.B
    update_wdata(w).tag   := update_tag

    update_hi_wdata(w)    := io.update.u(w)(1)
    update_lo_wdata(w)    := io.update.u(w)(0)
  }

  when (io.update.mask.reduce(_||_)) {
    when (wrbypass_hits.reduce(_||_)) {
      wrbypass(wrbypass_hit_idx) := VecInit(update_wdata.map(_.ctr))
    } .otherwise {
      wrbypass     (wrbypass_enq_idx) := VecInit(update_wdata.map(_.ctr))
      wrbypass_tags(wrbypass_enq_idx) := update_tag
      wrbypass_idxs(wrbypass_enq_idx) := update_idx
      wrbypass_enq_idx := (wrbypass_enq_idx + 1.U)(log2Ceil(wrBypassEntries)-1,0)
    }
  }
<<<<<<< HEAD

=======
>>>>>>> 3f39f5b2
}

class Tage extends TageModule {
  val io = IO(new Bundle() {
    val req = Input(Valid(new TageReq))
    val out = new Bundle {
      val hits = Output(UInt(FetchWidth.W))
      val takens = Output(Vec(FetchWidth, Bool()))
    }
    val meta = Output(Vec(FetchWidth, (new TageMeta)))
    val redirectInfo = Input(new RedirectInfo)
  })

  val tables = TableInfo.map {
    case (nRows, histLen, tagLen) => {
      val t = Module(new TageTable(nRows, histLen, tagLen, UBitPeriod))
      t.io.req <> io.req
      t
    }
  }
  val resps = VecInit(tables.map(_.io.resp))

  val updateMeta = io.redirectInfo.redirect.tageMeta
  //val updateMisPred = UIntToOH(io.redirectInfo.redirect.fetchIdx) &
  //  Fill(FetchWidth, (io.redirectInfo.misPred && io.redirectInfo.redirect._type === BTBtype.B).asUInt)
  val updateMisPred = io.redirectInfo.misPred && io.redirectInfo.redirect._type === BTBtype.B

  val updateMask = WireInit(0.U.asTypeOf(Vec(TageNTables, Vec(BankWidth, Bool()))))
  val updateUMask = WireInit(0.U.asTypeOf(Vec(TageNTables, Vec(BankWidth, Bool()))))
  val updateTaken = Wire(Vec(TageNTables, Vec(BankWidth, Bool())))
  val updateAlloc = Wire(Vec(TageNTables, Vec(BankWidth, Bool())))
  val updateOldCtr = Wire(Vec(TageNTables, Vec(BankWidth, UInt(3.W))))
  val updateU = Wire(Vec(TageNTables, Vec(BankWidth, UInt(2.W))))
  updateTaken := DontCare
  updateAlloc := DontCare
  updateOldCtr := DontCare
  updateU := DontCare

  // access tag tables and output meta info
  val outHits = Wire(Vec(FetchWidth, Bool()))
  for (w <- 0 until BankWidth) {
    var altPred = false.B
    val finalAltPred = WireInit(false.B)
    var provided = false.B
    var provider = 0.U
    outHits(w) := false.B
    io.out.takens(w) := false.B

    for (i <- 0 until TageNTables) {
      val hit = resps(i)(w).valid
      val ctr = resps(i)(w).bits.ctr
      when (hit) {
        io.out.takens(w) := Mux(ctr === 3.U || ctr === 4.U, altPred, ctr(2)) // Use altpred on weak taken
        finalAltPred := altPred
      }
      provided = provided || hit          // Once hit then provide
      provider = Mux(hit, i.U, provider)  // Use the last hit as provider
      altPred = Mux(hit, ctr(2), altPred) // Save current pred as potential altpred
    }
    outHits(w) := provided
    io.meta(w).provider.valid := provided
    io.meta(w).provider.bits := provider
    io.meta(w).altDiffers := finalAltPred =/= io.out.takens(w)
    io.meta(w).providerU := resps(provider)(w).bits.u
    io.meta(w).providerCtr := resps(provider)(w).bits.ctr

    // Create a mask fo tables which did not hit our query, and also contain useless entries
    // and also uses a longer history than the provider
    val allocatableSlots = (VecInit(resps.map(r => !r(w).valid && r(w).bits.u === 0.U)).asUInt &
      ~(LowerMask(UIntToOH(provider), TageNTables) & Fill(TageNTables, provided.asUInt))
    )
    val allocLFSR = LFSR64()(TageNTables - 1, 0)
    val firstEntry = PriorityEncoder(allocatableSlots)
    val maskedEntry = PriorityEncoder(allocatableSlots & allocLFSR)
    val allocEntry = Mux(allocatableSlots(maskedEntry), maskedEntry, firstEntry)
    io.meta(w).allocate.valid := allocatableSlots =/= 0.U
    io.meta(w).allocate.bits := allocEntry

    val isUpdateTaken = io.redirectInfo.valid && io.redirectInfo.redirect.fetchIdx === w.U &&
      io.redirectInfo.redirect.taken && io.redirectInfo.redirect._type === BTBtype.B
    when (io.redirectInfo.redirect._type === BTBtype.B && io.redirectInfo.valid &&  io.redirectInfo.redirect.fetchIdx === w.U) {
      when (updateMeta.provider.valid) {
        val provider = updateMeta.provider.bits

        updateMask(provider)(w) := true.B
        updateUMask(provider)(w) := true.B

        updateU(provider)(w) := Mux(!updateMeta.altDiffers, updateMeta.providerU,
          Mux(updateMisPred, Mux(updateMeta.providerU === 0.U, 0.U, updateMeta.providerU - 1.U),
                             Mux(updateMeta.providerU === 3.U, 3.U, updateMeta.providerU + 1.U))
        )
        updateTaken(provider)(w) := isUpdateTaken
        updateOldCtr(provider)(w) := updateMeta.providerCtr
        updateAlloc(provider)(w) := false.B
      }
    }
  }

  when (io.redirectInfo.valid && updateMisPred) {
    val idx = io.redirectInfo.redirect.fetchIdx
    val allocate = updateMeta.allocate
    when (allocate.valid) {
      updateMask(allocate.bits)(idx) := true.B
      updateTaken(allocate.bits)(idx) := io.redirectInfo.redirect.taken
      updateAlloc(allocate.bits)(idx) := true.B
      updateUMask(allocate.bits)(idx) := true.B
      updateU(allocate.bits)(idx) := 0.U
    }.otherwise {
      val provider = updateMeta.provider
      val decrMask = Mux(provider.valid, ~LowerMask(UIntToOH(provider.bits), TageNTables), 0.U)
      for (i <- 0 until TageNTables) {
        when (decrMask(i)) {
          updateUMask(i)(idx) := true.B
          updateU(i)(idx) := 0.U
        }
      }
    }
  }

  for (i <- 0 until TageNTables) {
    for (w <- 0 until BankWidth) {
      tables(i).io.update.mask(w) := updateMask(i)(w)
      tables(i).io.update.taken(w) := updateTaken(i)(w)
      tables(i).io.update.alloc(w) := updateAlloc(i)(w)
      tables(i).io.update.oldCtr(w) := updateOldCtr(i)(w)
      
      tables(i).io.update.uMask(w) := updateUMask(i)(w)
      tables(i).io.update.u(w) := updateU(i)(w)
    }
    // use fetch pc instead of instruction pc
    tables(i).io.update.pc := io.redirectInfo.redirect.pc - io.redirectInfo.redirect.fetchIdx << 2.U
    tables(i).io.update.hist := io.redirectInfo.redirect.hist
  }

  io.out.hits := outHits.asUInt

}<|MERGE_RESOLUTION|>--- conflicted
+++ resolved
@@ -210,10 +210,6 @@
       wrbypass_enq_idx := (wrbypass_enq_idx + 1.U)(log2Ceil(wrBypassEntries)-1,0)
     }
   }
-<<<<<<< HEAD
-
-=======
->>>>>>> 3f39f5b2
 }
 
 class Tage extends TageModule {
