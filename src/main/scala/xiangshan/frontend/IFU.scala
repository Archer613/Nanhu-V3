--- conflicted
+++ resolved
@@ -184,15 +184,6 @@
     io.icacheReq.bits.flush := needflush
 
     //Output -> iBuffer
-<<<<<<< HEAD
-    if4_ready := io.fetchPacket.ready && (io.icacheResp.valid || !if4_valid) && (GTimer() > 500.U)
-    io.fetchPacket.valid := if4_valid && !io.redirectInfo.flush()   //if4_miss_pred should not disable out valid
-    io.fetchPacket.bits.instrs := io.icacheResp.bits.icacheOut
-    if(EnableBPU){
-      io.fetchPacket.bits.mask := Mux( if4_tage_taken,
-        Fill(FetchWidth*2, 1.U(1.W)) & Reverse(Cat(if4_tage_insMask.map(i => Fill(2, i.asUInt)))).asUInt ,
-        Fill(FetchWidth*2, 1.U(1.W))
-=======
     //io.fetchPacket <> DontCare
     if4_ready := io.fetchPacket.ready && (io.icacheResp.valid || !if4_valid) && (GTimer() > 500.U)
     io.fetchPacket.valid := if4_valid && !io.redirectInfo.flush()
@@ -201,7 +192,6 @@
       io.fetchPacket.bits.mask := Mux(if4_tage_taken,(Fill(FetchWidth*2, 1.U(1.W)) & Reverse(Cat(if4_tage_insMask.map(i => Fill(2, i.asUInt))).asUInt)),
         Mux(if4_btb_taken, Reverse(Cat(if4_btb_insMask.map(i => Fill(2, i.asUInt))).asUInt),
         Fill(FetchWidth*2, 1.U(1.W)))
->>>>>>> 395d09f3
       )
     }
     else{
@@ -212,14 +202,10 @@
     XSDebug(io.fetchPacket.fire,"[IFU-Out-FetchPacket] starPC:0x%x   GroupPC:0x%xn\n",if4_pc.asUInt,groupPC(if4_pc).asUInt)
     XSDebug(io.fetchPacket.fire,"[IFU-Out-FetchPacket] instrmask %b\n",io.fetchPacket.bits.mask.asUInt)
     for(i <- 0 until FetchWidth){
-<<<<<<< HEAD
-      when (if4_tage_taken && i.U === OHToUInt(HighestBit(if4_tage_insMask.asUInt, FetchWidth))) {
-=======
       //io.fetchPacket.bits.pnpc(i) := if1_npc
       when (if4_btb_taken && !if4_tage_taken && i.U === OHToUInt(HighestBit(if4_btb_insMask.asUInt, FetchWidth))) {
         io.fetchPacket.bits.pnpc(i) := if4_btb_target
       }.elsewhen (if4_tage_taken && i.U === OHToUInt(HighestBit(if4_tage_insMask.asUInt, FetchWidth))) {
->>>>>>> 395d09f3
         io.fetchPacket.bits.pnpc(i) := if1_npc
       }.otherwise {
         io.fetchPacket.bits.pnpc(i) := if4_pc + ((i + 1).U << 2.U) //use fetch PC
@@ -239,12 +225,6 @@
     bpu.io.predecode.bits <> io.icacheResp.bits.predecode
     bpu.io.predecode.bits.mask := Fill(FetchWidth, 1.U(1.W)) //TODO: consider RVC && consider cross cacheline fetch
     bpu.io.redirectInfo := io.redirectInfo
-<<<<<<< HEAD
-    
-    
-=======
-
->>>>>>> 395d09f3
     io.icacheResp.ready := io.fetchPacket.ready && (GTimer() > 500.U)
 
 }
