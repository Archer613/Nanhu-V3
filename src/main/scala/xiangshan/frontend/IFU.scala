package xiangshan.frontend

import chisel3._
import chisel3.util._
import device.RAMHelper
import xiangshan._
import utils._
import xiangshan.cache._
import chisel3.experimental.chiselName

trait HasIFUConst extends HasXSParameter {
  val resetVector = 0x80000000L//TODO: set reset vec
  def align(pc: UInt, bytes: Int): UInt = Cat(pc(VAddrBits-1, log2Ceil(bytes)), 0.U(log2Ceil(bytes).W))
  val groupBytes = FetchWidth * 4 * 2 // correspond to cache line size
  val groupOffsetBits = log2Ceil(groupBytes)
  val nBanksInPacket = 2
  val bankBytes = PredictWidth * 2 / nBanksInPacket
  val nBanksInGroup = groupBytes / bankBytes
  val bankWidth = PredictWidth / nBanksInPacket
  val bankOffsetBits = log2Ceil(bankBytes)
  // (0, nBanksInGroup-1)
  def bankInGroup(pc: UInt) = pc(groupOffsetBits-1,bankOffsetBits)
  def isInLastBank(pc: UInt) = bankInGroup(pc) === (nBanksInGroup-1).U
  // (0, bankBytes/2-1)
  def offsetInBank(pc: UInt) = pc(bankOffsetBits-1,1)
  def bankAligned(pc: UInt)  = align(pc, bankBytes)
  def groupAligned(pc: UInt) = align(pc, groupBytes)
  // each 1 bit in mask stands for 2 Bytes
  // 8 bits, in which only the first 7 bits could be 0
  def maskFirstHalf(pc: UInt): UInt = ((~(0.U(bankWidth.W))) >> offsetInBank(pc))(bankWidth-1,0)
  // when in loop(buffer), we need to make use of the full packet
  // and get the real mask in iCacheResp from loop buffer
  // we may make predictions on more instructions than we could get from loop buffer
  // and this will be handled in if4
  def maskLastHalf(pc: UInt, inLoop: Bool = false.B): UInt = Mux(isInLastBank(pc) && !inLoop, 0.U(bankWidth.W), ~0.U(bankWidth.W))
  def mask(pc: UInt, inLoop: Bool = false.B): UInt = Reverse(Cat(maskFirstHalf(pc), maskLastHalf(pc, inLoop)))
  def snpc(pc: UInt, inLoop: Bool = false.B): UInt = pc + (PopCount(mask(pc, inLoop)) << 1)

  val enableGhistRepair = true
  val IFUDebug = true
}

class GlobalHistory extends XSBundle {
  val predHist = UInt(HistoryLength.W)
  // val sawNTBr = Bool()
  // val takenOnBr = Bool()
  // val saveHalfRVI = Bool()
  // def shifted = takenOnBr || sawNTBr
  // def newPtr(ptr: UInt = nowPtr): UInt = Mux(shifted, ptr - 1.U, ptr)
  def update(sawNTBr: Bool, takenOnBr: Bool, hist: UInt = predHist): GlobalHistory = {
    val g = Wire(new GlobalHistory)
    val shifted = takenOnBr || sawNTBr
    g.predHist := Mux(shifted, (hist << 1) | takenOnBr.asUInt, hist)
    g
  }

  final def === (that: GlobalHistory): Bool = {
    predHist === that.predHist
  }

  final def =/= (that: GlobalHistory): Bool = !(this === that)

  implicit val name = "IFU"
  def debug(where: String) = XSDebug(p"[${where}_GlobalHistory] hist=${Binary(predHist)}\n")
  // override def toString(): String = "histPtr=%d, sawNTBr=%d, takenOnBr=%d, saveHalfRVI=%d".format(histPtr, sawNTBr, takenOnBr, saveHalfRVI)
}


class IFUIO extends XSBundle
{
  val fetchPacket = DecoupledIO(new FetchPacket)
  val redirect = Flipped(ValidIO(UInt(VAddrBits.W)))
  val outOfOrderBrInfo = Flipped(ValidIO(new BranchUpdateInfo))
  val inOrderBrInfo = Flipped(ValidIO(new BranchUpdateInfo))
  val icacheReq = DecoupledIO(new ICacheReq)
  val icacheResp = Flipped(DecoupledIO(new ICacheResp))
  val icacheFlush = Output(UInt(2.W))
  // val loopBufPar = Flipped(new LoopBufferParameters)
}

class PrevHalfInstr extends XSBundle {
  val valid = Bool()
  val taken = Bool()
  val ghInfo = new GlobalHistory()
  val fetchpc = UInt(VAddrBits.W) // only for debug
  val idx = UInt(VAddrBits.W) // only for debug
  val pc = UInt(VAddrBits.W)
  val target = UInt(VAddrBits.W)
  val instr = UInt(16.W)
  val ipf = Bool()
  val newPtr = UInt(log2Up(ExtHistoryLength).W)
}

@chiselName
class IFU extends XSModule with HasIFUConst
{
  val io = IO(new IFUIO)
  val bpu = BPU(EnableBPU)
  val pd = Module(new PreDecode)
  val loopBuffer = if(EnableLB) { Module(new LoopBuffer) } else { Module(new FakeLoopBuffer) }

  val if2_redirect, if3_redirect, if4_redirect = WireInit(false.B)
  val if1_flush, if2_flush, if3_flush, if4_flush = WireInit(false.B)

  val loopBufPar = loopBuffer.io.loopBufPar
  val inLoop = WireInit(loopBuffer.io.out.valid)
  val icacheResp = WireInit(Mux(inLoop, loopBuffer.io.out.bits, io.icacheResp.bits))

  if4_flush := io.redirect.valid || loopBufPar.LBredirect.valid
  if3_flush := if4_flush || if4_redirect
  if2_flush := if3_flush || if3_redirect
  if1_flush := if2_flush || if2_redirect

  loopBuffer.io.flush := io.redirect.valid

  //********************** IF1 ****************************//
  val if1_valid = !reset.asBool && GTimer() > 500.U
  val if1_npc = WireInit(0.U(VAddrBits.W))
  val if2_ready = WireInit(false.B)
  val if1_fire = if1_valid && (if2_ready || if1_flush) && (inLoop || io.icacheReq.ready)


  // val if2_newPtr, if3_newPtr, if4_newPtr = Wire(UInt(log2Up(ExtHistoryLength).W))
<<<<<<< HEAD

  val extHist = RegInit(VecInit(Seq.fill(ExtHistoryLength)(0.U(1.W))))
  val updatePtr = WireInit(false.B)
  val newPtr = Wire(UInt(log2Up(ExtHistoryLength).W))
  val if1_histPtr = RegEnable(next=newPtr, init=0.U(log2Up(ExtHistoryLength).W), enable=updatePtr)
  val ptr = Mux(updatePtr, newPtr, if1_histPtr)
  val hist = Wire(Vec(HistoryLength, UInt(1.W)))
  for (i <- 0 until HistoryLength) {
    hist(i) := extHist(ptr + i.U)
  }

  updatePtr := false.B
  newPtr := if1_histPtr



  def wrapGHInfo(bp: BranchPrediction, ptr: UInt) = {
    val ghi = Wire(new GlobalHistoryInfo())
    ghi.sawNTBr     := bp.hasNotTakenBrs
    ghi.takenOnBr   := bp.takenOnBr
    // ghi.saveHalfRVI := bp.saveHalfRVI
    ghi.nowPtr      := ptr
    ghi
  }
=======
  
  val if1_gh, if2_gh, if3_gh, if4_gh = Wire(new GlobalHistory)
  val if2_predicted_gh, if3_predicted_gh, if4_predicted_gh = Wire(new GlobalHistory)
  val final_gh = RegInit(0.U.asTypeOf(new GlobalHistory))
  val final_gh_bypass = WireInit(0.U.asTypeOf(new GlobalHistory))
  val flush_final_gh = WireInit(false.B)
>>>>>>> 02485e68

  //********************** IF2 ****************************//
  val if2_valid = RegInit(init = false.B)
  val if3_ready = WireInit(false.B)
  val if2_fire = if2_valid && if3_ready && !if2_flush
  val if2_pc = RegEnable(next = if1_npc, init = resetVector.U, enable = if1_fire)
  val if2_snpc = snpc(if2_pc, inLoop)
  val if2_predHist = RegEnable(if1_gh.predHist, enable=if1_fire)
  if2_ready := if2_fire || !if2_valid || if2_flush
  when (if1_fire)       { if2_valid := if1_valid }
  .elsewhen (if2_flush) { if2_valid := false.B }
  .elsewhen (if2_fire)  { if2_valid := false.B }

  when (RegNext(reset.asBool) && !reset.asBool) {
    if1_npc := resetVector.U(VAddrBits.W)
  }.elsewhen (if2_fire) {
    if1_npc := if2_snpc
  }.otherwise {
    if1_npc := RegNext(if1_npc)
  }

  val if2_bp = bpu.io.out(0)
<<<<<<< HEAD

  val if2_GHInfo = wrapGHInfo(if2_bp, if2_predHistPtr)
=======
  
  // val if2_GHInfo = wrapGHInfo(if2_bp, if2_predHist)
>>>>>>> 02485e68
  // if taken, bp_redirect should be true
  // when taken on half RVI, we suppress this redirect signal
  if2_redirect := if2_fire && if2_bp.taken
  when (if2_redirect) {
    if1_npc := if2_bp.target
  }

  if2_predicted_gh := if2_gh.update(if2_bp.hasNotTakenBrs, if2_bp.takenOnBr)
  // when (if2_fire && if2_GHInfo.shifted) {
  //   val if2_newPtr = if2_GHInfo.newPtr()
  //   updatePtr := true.B
  //   newPtr := if2_newPtr
  //   extHist(if2_newPtr) := if2_GHInfo.takenOnBr.asUInt
  // }



  //********************** IF3 ****************************//
  val if3_valid = RegInit(init = false.B)
  val if4_ready = WireInit(false.B)
  val if3_fire = if3_valid && if4_ready && (inLoop || io.icacheResp.valid) && !if3_flush
  val if3_pc = RegEnable(if2_pc, if2_fire)
  val if3_predHist = RegEnable(if2_predHist, enable=if2_fire)
  // val if3_nextValidPC = Mux(if2_valid)
  if3_ready := if3_fire || !if3_valid || if3_flush
  when (if3_flush)     { if3_valid := false.B }
  .elsewhen (if2_fire) { if3_valid := true.B }
  .elsewhen (if3_fire) { if3_valid := false.B }

  val if3_bp = bpu.io.out(1)
  if3_predicted_gh := if3_gh.update(if3_bp.hasNotTakenBrs, if3_bp.takenOnBr)


  val prevHalfInstrReq = Wire(new PrevHalfInstr)
  // only valid when if4_fire
  val hasPrevHalfInstrReq = prevHalfInstrReq.valid

  val if3_prevHalfInstr = RegInit(0.U.asTypeOf(new PrevHalfInstr))
  // val if4_prevHalfInstr = Wire(new PrevHalfInstr)
  // 32-bit instr crosses 2 pages, and the higher 16-bit triggers page fault
  val crossPageIPF = WireInit(false.B)

  val if3_pendingPrevHalfInstr = if3_prevHalfInstr.valid

  // the previous half of RVI instruction waits until it meets its last half
  val if3_prevHalfInstrMet = if3_pendingPrevHalfInstr && (if3_prevHalfInstr.pc + 2.U) === if3_pc && if3_valid
  // set to invalid once consumed or redirect from backend
  val if3_prevHalfConsumed = if3_prevHalfInstrMet && if3_fire
  val if3_prevHalfFlush = if4_flush
  when (hasPrevHalfInstrReq) {
    if3_prevHalfInstr := prevHalfInstrReq
  }.elsewhen (if3_prevHalfConsumed || if3_prevHalfFlush) {
    if3_prevHalfInstr.valid := false.B
  }

  // when bp signal a redirect, we distinguish between taken and not taken
  // if taken and saveHalfRVI is true, we do not redirect to the target

  def if3_nextValidPCNotEquals(pc: UInt) = !if2_valid || if2_valid && if2_pc =/= pc
  val if3_prevHalfMetRedirect    = if3_pendingPrevHalfInstr && if3_prevHalfInstrMet && if3_prevHalfInstr.taken && if3_nextValidPCNotEquals(if3_prevHalfInstr.target)
  val if3_prevHalfNotMetRedirect = if3_pendingPrevHalfInstr && !if3_prevHalfInstrMet && if3_nextValidPCNotEquals(if3_prevHalfInstr.pc + 2.U)
  val if3_predTakenRedirect    = !if3_pendingPrevHalfInstr && if3_bp.taken && if3_nextValidPCNotEquals(if3_bp.target)
  val if3_predNotTakenRedirect = !if3_pendingPrevHalfInstr && !if3_bp.taken && if3_nextValidPCNotEquals(snpc(if3_pc, inLoop))
  // when pendingPrevHalfInstr, if3_GHInfo is set to the info of last prev half instr
  // val if3_ghInfoNotIdenticalRedirect = !if3_pendingPrevHalfInstr && if3_GHInfo =/= if3_lastGHInfo && enableGhistRepair.B

  if3_redirect := if3_fire && (
                    // prevHalf is consumed but the next packet is not where it meant to be
                    // we do not handle this condition because of the burden of building a correct GHInfo
                    // prevHalfMetRedirect ||
                    // prevHalf does not match if3_pc and the next fetch packet is not snpc
                    if3_prevHalfNotMetRedirect ||
                    // pred taken and next fetch packet is not the predicted target
                    if3_predTakenRedirect ||
                    // pred not taken and next fetch packet is not snpc
                    if3_predNotTakenRedirect
                    // GHInfo from last pred does not corresponds with this packet
                    // if3_ghInfoNotIdenticalRedirect
                  )

  val if3_target = WireInit(snpc(if3_pc))

  /* when (prevHalfMetRedirect) {
    if1_npc := if3_prevHalfInstr.target
  }.else */
  when (if3_prevHalfNotMetRedirect) {
    if3_target := if3_prevHalfInstr.pc + 2.U
  }.elsewhen (if3_predTakenRedirect) {
    if3_target := if3_bp.target
  }.elsewhen (if3_predNotTakenRedirect) {
    if3_target := snpc(if3_pc)
  }
  // }.elsewhen (if3_ghInfoNotIdenticalRedirect) {
  //   if3_target := Mux(if3_bp.taken, if3_bp.target, snpc(if3_pc))
  // }

  when (if3_redirect) {
    if1_npc := if3_target
  }

  //********************** IF4 ****************************//
  val if4_pd = RegEnable(pd.io.out, if3_fire)
  val if4_ipf = RegEnable(icacheResp.ipf || if3_prevHalfInstrMet && if3_prevHalfInstr.ipf, if3_fire)
  val if4_acf = RegEnable(icacheResp.acf, if3_fire)
  val if4_crossPageIPF = RegEnable(crossPageIPF, if3_fire)
  val if4_valid = RegInit(false.B)
  val if4_fire = if4_valid && io.fetchPacket.ready
  val if4_pc = RegEnable(if3_pc, if3_fire)
  // This is the real mask given from icache or loop buffer
  val if4_mask = RegEnable(icacheResp.mask, if3_fire)
  val if4_snpc = Mux(inLoop, if4_pc + (PopCount(if4_mask) << 1), snpc(if4_pc))

<<<<<<< HEAD

  val if4_predHistPtr = RegEnable(if3_predHistPtr, enable=if3_fire)
=======
  
  val if4_predHist = RegEnable(if3_predHist, enable=if3_fire)
>>>>>>> 02485e68
  // wait until prevHalfInstr written into reg
  if4_ready := (if4_fire && !hasPrevHalfInstrReq || !if4_valid || if4_flush) && GTimer() > 500.U
  when (if4_flush)     { if4_valid := false.B }
  .elsewhen (if3_fire) { if4_valid := true.B }
  .elsewhen (if4_fire) { if4_valid := false.B }

  val if4_bp = Wire(new BranchPrediction)
  if4_bp := bpu.io.out(2)
  if4_bp.takens  := bpu.io.out(2).takens & if4_mask
  if4_bp.brMask  := bpu.io.out(2).brMask & if4_mask
  if4_bp.jalMask := bpu.io.out(2).jalMask & if4_mask

<<<<<<< HEAD
  val if4_GHInfo = wrapGHInfo(if4_bp, if4_predHistPtr)
=======
  if4_predicted_gh := if4_gh.update(if4_bp.hasNotTakenBrs, if4_bp.takenOnBr)
>>>>>>> 02485e68

  def cal_jal_tgt(inst: UInt, rvc: Bool): UInt = {
    Mux(rvc,
      SignExt(Cat(inst(12), inst(8), inst(10, 9), inst(6), inst(7), inst(2), inst(11), inst(5, 3), 0.U(1.W)), XLEN),
      SignExt(Cat(inst(31), inst(19, 12), inst(20), inst(30, 21), 0.U(1.W)), XLEN)
    )
  }
  val if4_instrs = if4_pd.instrs
  val if4_jals = if4_bp.jalMask
  val if4_jal_tgts = VecInit((0 until PredictWidth).map(i => if4_pd.pc(i) + cal_jal_tgt(if4_instrs(i), if4_pd.pd(i).isRVC)))

  (0 until PredictWidth).foreach {i =>
    when (if4_jals(i)) {
      if4_bp.targets(i) := if4_jal_tgts(i)
    }
  }

  // we need this to tell BPU the prediction of prev half
  // because the prediction is with the start of each inst
  val if4_prevHalfInstr = RegInit(0.U.asTypeOf(new PrevHalfInstr))
  val if4_pendingPrevHalfInstr = if4_prevHalfInstr.valid
  val if4_prevHalfInstrMet = if4_pendingPrevHalfInstr && (if4_prevHalfInstr.pc + 2.U) === if4_pc && if4_valid
  val if4_prevHalfConsumed = if4_prevHalfInstrMet && if4_fire
  val if4_prevHalfFlush = if4_flush

  val if4_takenPrevHalf = WireInit(if4_prevHalfInstrMet && if4_prevHalfInstr.taken)
  when (if3_prevHalfConsumed) {
    if4_prevHalfInstr := if3_prevHalfInstr
  }.elsewhen (if4_prevHalfConsumed || if4_prevHalfFlush) {
    if4_prevHalfInstr.valid := false.B
  }

  prevHalfInstrReq := 0.U.asTypeOf(new PrevHalfInstr)
  when (if4_fire && if4_bp.saveHalfRVI) {
    val idx = if4_bp.lastHalfRVIIdx
    prevHalfInstrReq.valid := true.B
    // this is result of the last half RVI
    prevHalfInstrReq.taken := if4_bp.lastHalfRVITaken
    prevHalfInstrReq.ghInfo := if4_gh
    prevHalfInstrReq.newPtr := DontCare
    prevHalfInstrReq.fetchpc := if4_pc
    prevHalfInstrReq.idx := idx
    prevHalfInstrReq.pc := if4_pd.pc(idx)
    prevHalfInstrReq.target := if4_bp.lastHalfRVITarget
    prevHalfInstrReq.instr := if4_pd.instrs(idx)(15, 0)
    prevHalfInstrReq.ipf := if4_ipf
  }

  def if4_nextValidPCNotEquals(pc: UInt) = if3_valid  && if3_pc =/= pc ||
                                           !if3_valid && (if2_valid && if2_pc =/= pc) ||
                                           !if3_valid && !if2_valid

  val if4_prevHalfNextNotMet = hasPrevHalfInstrReq && if4_nextValidPCNotEquals(prevHalfInstrReq.pc+2.U)
  val if4_predTakenRedirect = !hasPrevHalfInstrReq && if4_bp.taken && if4_nextValidPCNotEquals(if4_bp.target)
  val if4_predNotTakenRedirect = !hasPrevHalfInstrReq && !if4_bp.taken && if4_nextValidPCNotEquals(if4_snpc)
  // val if4_ghInfoNotIdenticalRedirect = if4_GHInfo =/= if4_lastGHInfo && enableGhistRepair.B

  if4_redirect := if4_fire && (
                    // when if4 has a lastHalfRVI, but the next fetch packet is not snpc
                    if4_prevHalfNextNotMet ||
                    // when if4 preds taken, but the pc of next fetch packet is not the target
                    if4_predTakenRedirect ||
                    // when if4 preds not taken, but the pc of next fetch packet is not snpc
                    if4_predNotTakenRedirect
                    // GHInfo from last pred does not corresponds with this packet
                    // if4_ghInfoNotIdenticalRedirect
                  )

  val if4_target = WireInit(if4_snpc)

  when (if4_prevHalfNextNotMet) {
    if4_target := prevHalfInstrReq.pc+2.U
  }.elsewhen (if4_predTakenRedirect) {
    if4_target := if4_bp.target
  }.elsewhen (if4_predNotTakenRedirect) {
    if4_target := if4_snpc
  }
  // }.elsewhen (if4_ghInfoNotIdenticalRedirect) {
  //   if4_target := Mux(if4_bp.taken, if4_bp.target, if4_snpc)
  // }
  when (if4_redirect) {
    if1_npc := if4_target
  }
  //   val if4_newPtr = if4_GHInfo.newPtr()
  //   updatePtr := true.B
  //   newPtr := if4_newPtr
  //   extHist(if4_newPtr) := if4_GHInfo.takenOnBr.asUInt
  // }

  when (if4_fire) {
    final_gh := if4_predicted_gh
  }
  if4_gh := Mux(flush_final_gh, final_gh_bypass, final_gh)
  if3_gh := Mux(if4_valid && !if4_flush, if4_predicted_gh, if4_gh)
  if2_gh := Mux(if3_valid && !if3_flush, if3_predicted_gh, if3_gh)
  if1_gh := Mux(if2_valid && !if2_flush, if2_predicted_gh, if2_gh)





  when (io.outOfOrderBrInfo.valid && io.outOfOrderBrInfo.bits.isMisPred) {
    val b = io.outOfOrderBrInfo.bits
    val oldGh = b.brInfo.hist
    val sawNTBr = b.brInfo.sawNotTakenBranch
    val isBr = b.pd.isBr
    val taken = b.taken
    val updatedGh = oldGh.update(sawNTBr, isBr && taken)
    final_gh := updatedGh
    final_gh_bypass := updatedGh
    flush_final_gh := true.B
  }

  when (loopBufPar.LBredirect.valid) {
    if1_npc := loopBufPar.LBredirect.bits
  }

  when (io.redirect.valid) {
    if1_npc := io.redirect.bits
  }

  when(inLoop) {
    io.icacheReq.valid := if4_flush
  }.otherwise {
    io.icacheReq.valid := if1_valid && if2_ready
  }
  io.icacheResp.ready := if4_ready
  io.icacheReq.bits.addr := if1_npc

  // when(if4_bp.taken) {
  //   when(if4_bp.saveHalfRVI) {
  //     io.loopBufPar.LBReq := snpc(if4_pc)
  //   }.otherwise {
  //     io.loopBufPar.LBReq := if4_bp.target
  //   }
  // }.otherwise {
  //   io.loopBufPar.LBReq := snpc(if4_pc)
  //   XSDebug(p"snpc(if4_pc)=${Hexadecimal(snpc(if4_pc))}\n")
  // }
  loopBufPar.fetchReq := if3_pc

  io.icacheReq.bits.mask := mask(if1_npc)

  io.icacheFlush := Cat(if3_flush, if2_flush)

  val inOrderBrHist = io.inOrderBrInfo.bits.brInfo.predHist
  bpu.io.inOrderBrInfo.valid := io.inOrderBrInfo.valid
  bpu.io.inOrderBrInfo.bits := BranchUpdateInfoWithHist(io.inOrderBrInfo.bits, inOrderBrHist.asUInt)
  bpu.io.outOfOrderBrInfo.valid := io.outOfOrderBrInfo.valid
  bpu.io.outOfOrderBrInfo.bits := BranchUpdateInfoWithHist(io.outOfOrderBrInfo.bits, inOrderBrHist.asUInt) // Dont care about hist

  // bpu.io.flush := Cat(if4_flush, if3_flush, if2_flush)
  bpu.io.flush := VecInit(if2_flush, if3_flush, if4_flush)
  bpu.io.inFire(0) := if1_fire
  bpu.io.inFire(1) := if2_fire
  bpu.io.inFire(2) := if3_fire
  bpu.io.inFire(3) := if4_fire
  bpu.io.in.pc := if1_npc
  bpu.io.in.hist := if1_gh.asUInt
  // bpu.io.in.histPtr := ptr
  bpu.io.in.inMask := mask(if1_npc)
  bpu.io.predecode.mask := if4_pd.mask
  bpu.io.predecode.lastHalf := if4_pd.lastHalf
  bpu.io.predecode.pd := if4_pd.pd
  bpu.io.predecode.hasLastHalfRVI := if4_pc =/= if4_pd.pc(0)
  bpu.io.realMask := if4_mask
  bpu.io.prevHalf := if4_prevHalfInstr

  pd.io.in := icacheResp
  when(inLoop) {
    pd.io.in.mask := loopBuffer.io.out.bits.mask // TODO: Maybe this is unnecessary
    // XSDebug("Fetch from LB\n")
    // XSDebug(p"pc=${Hexadecimal(io.loopBufPar.LBResp.pc)}\n")
    // XSDebug(p"data=${Hexadecimal(io.loopBufPar.LBResp.data)}\n")
    // XSDebug(p"mask=${Hexadecimal(io.loopBufPar.LBResp.mask)}\n")
  }

  pd.io.prev.valid := if3_prevHalfInstrMet
  pd.io.prev.bits := if3_prevHalfInstr.instr
  // if a fetch packet triggers page fault, set the pf instruction to nop
  when (!if3_prevHalfInstrMet && icacheResp.ipf) {
    val instrs = Wire(Vec(FetchWidth, UInt(32.W)))
    (0 until FetchWidth).foreach(i => instrs(i) := ZeroExt("b0010011".U, 32)) // nop
    pd.io.in.data := instrs.asUInt
  }.elsewhen (if3_prevHalfInstrMet && (if3_prevHalfInstr.ipf || icacheResp.ipf)) {
    pd.io.prev.bits := ZeroExt("b0010011".U, 16)
    val instrs = Wire(Vec(FetchWidth, UInt(32.W)))
    (0 until FetchWidth).foreach(i => instrs(i) := Cat(ZeroExt("b0010011".U, 16), Fill(16, 0.U(1.W))))
    pd.io.in.data := instrs.asUInt

    when (icacheResp.ipf && !if3_prevHalfInstr.ipf) { crossPageIPF := true.B } // higher 16 bits page fault
  }

  //Performance Counter
  // if (!env.FPGAPlatform ) {
  //   ExcitingUtils.addSource(io.fetchPacket.fire && !inLoop, "CntFetchFromICache", Perf)
  //   ExcitingUtils.addSource(io.fetchPacket.fire && inLoop, "CntFetchFromLoopBuffer", Perf)
  // }

  val fetchPacketValid = if4_valid && !io.redirect.valid
  val fetchPacketWire = Wire(new FetchPacket)

  // io.fetchPacket.valid := if4_valid && !io.redirect.valid
  fetchPacketWire.instrs := if4_pd.instrs
  fetchPacketWire.mask := if4_pd.mask & (Fill(PredictWidth, !if4_bp.taken) | (Fill(PredictWidth, 1.U(1.W)) >> (~if4_bp.jmpIdx)))

  loopBufPar.noTakenMask := if4_pd.mask
  fetchPacketWire.pc := if4_pd.pc
  (0 until PredictWidth).foreach(i => fetchPacketWire.pnpc(i) := if4_pd.pc(i) + Mux(if4_pd.pd(i).isRVC, 2.U, 4.U))
  when (if4_bp.taken) {
    fetchPacketWire.pnpc(if4_bp.jmpIdx) := if4_bp.target
  }
  fetchPacketWire.brInfo := bpu.io.branchInfo
  (0 until PredictWidth).foreach(i => fetchPacketWire.brInfo(i).hist := final_gh)
  (0 until PredictWidth).foreach(i => fetchPacketWire.brInfo(i).predHist := if4_predHist.asTypeOf(new GlobalHistory))
  fetchPacketWire.pd := if4_pd.pd
  fetchPacketWire.ipf := if4_ipf
  fetchPacketWire.acf := if4_acf
  fetchPacketWire.crossPageIPFFix := if4_crossPageIPF

  // predTaken Vec
  fetchPacketWire.predTaken := if4_bp.taken

  loopBuffer.io.in.bits := fetchPacketWire
  io.fetchPacket.bits := fetchPacketWire
  io.fetchPacket.valid := fetchPacketValid
  loopBuffer.io.in.valid := io.fetchPacket.fire

  // debug info
  if (IFUDebug) {
    XSDebug(RegNext(reset.asBool) && !reset.asBool, "Reseting...\n")
    XSDebug(io.icacheFlush(0).asBool, "Flush icache stage2...\n")
    XSDebug(io.icacheFlush(1).asBool, "Flush icache stage3...\n")
    XSDebug(io.redirect.valid, p"Redirect from backend! target=${Hexadecimal(io.redirect.bits)}\n")

    XSDebug("[IF1] v=%d     fire=%d            flush=%d pc=%x mask=%b\n", if1_valid, if1_fire, if1_flush, if1_npc, mask(if1_npc))
    XSDebug("[IF2] v=%d r=%d fire=%d redirect=%d flush=%d pc=%x snpc=%x\n", if2_valid, if2_ready, if2_fire, if2_redirect, if2_flush, if2_pc, if2_snpc)
    XSDebug("[IF3] v=%d r=%d fire=%d redirect=%d flush=%d pc=%x crossPageIPF=%d sawNTBrs=%d\n", if3_valid, if3_ready, if3_fire, if3_redirect, if3_flush, if3_pc, crossPageIPF, if3_bp.hasNotTakenBrs)
    XSDebug("[IF4] v=%d r=%d fire=%d redirect=%d flush=%d pc=%x crossPageIPF=%d sawNTBrs=%d\n", if4_valid, if4_ready, if4_fire, if4_redirect, if4_flush, if4_pc, if4_crossPageIPF, if4_bp.hasNotTakenBrs)
    XSDebug("[IF1][icacheReq] v=%d r=%d addr=%x\n", io.icacheReq.valid, io.icacheReq.ready, io.icacheReq.bits.addr)
    XSDebug("[IF1][ghr] hist=%b\n", if1_gh.asUInt)
    XSDebug("[IF1][ghr] extHist=%b\n\n", if1_gh.asUInt)

    XSDebug("[IF2][bp] taken=%d jmpIdx=%d hasNTBrs=%d target=%x saveHalfRVI=%d\n\n", if2_bp.taken, if2_bp.jmpIdx, if2_bp.hasNotTakenBrs, if2_bp.target, if2_bp.saveHalfRVI)
    if2_gh.debug("if2")

    XSDebug("[IF3][icacheResp] v=%d r=%d pc=%x mask=%b\n", io.icacheResp.valid, io.icacheResp.ready, io.icacheResp.bits.pc, io.icacheResp.bits.mask)
    XSDebug("[IF3][bp] taken=%d jmpIdx=%d hasNTBrs=%d target=%x saveHalfRVI=%d\n", if3_bp.taken, if3_bp.jmpIdx, if3_bp.hasNotTakenBrs, if3_bp.target, if3_bp.saveHalfRVI)
    XSDebug("[IF3][redirect]: v=%d, prevMet=%d, prevNMet=%d, predT=%d, predNT=%d\n", if3_redirect, if3_prevHalfMetRedirect, if3_prevHalfNotMetRedirect, if3_predTakenRedirect, if3_predNotTakenRedirect)
    // XSDebug("[IF3][prevHalfInstr] v=%d redirect=%d fetchpc=%x idx=%d tgt=%x taken=%d instr=%x\n\n",
    //   prev_half_valid, prev_half_redirect, prev_half_fetchpc, prev_half_idx, prev_half_tgt, prev_half_taken, prev_half_instr)
    XSDebug("[IF3][    prevHalfInstr] v=%d taken=%d fetchpc=%x idx=%d pc=%x tgt=%x instr=%x ipf=%d\n",
      if3_prevHalfInstr.valid, if3_prevHalfInstr.taken, if3_prevHalfInstr.fetchpc, if3_prevHalfInstr.idx, if3_prevHalfInstr.pc, if3_prevHalfInstr.target, if3_prevHalfInstr.instr, if3_prevHalfInstr.ipf)
    XSDebug("[IF3][if3_prevHalfInstr] v=%d taken=%d fetchpc=%x idx=%d pc=%x tgt=%x instr=%x ipf=%d\n\n",
      if3_prevHalfInstr.valid, if3_prevHalfInstr.taken, if3_prevHalfInstr.fetchpc, if3_prevHalfInstr.idx, if3_prevHalfInstr.pc, if3_prevHalfInstr.target, if3_prevHalfInstr.instr, if3_prevHalfInstr.ipf)
    if3_gh.debug("if3")

    XSDebug("[IF4][predecode] mask=%b\n", if4_pd.mask)
    XSDebug("[IF4][snpc]: %x, realMask=%b\n", if4_snpc, if4_mask)
    XSDebug("[IF4][bp] taken=%d jmpIdx=%d hasNTBrs=%d target=%x saveHalfRVI=%d\n", if4_bp.taken, if4_bp.jmpIdx, if4_bp.hasNotTakenBrs, if4_bp.target, if4_bp.saveHalfRVI)
    XSDebug("[IF4][redirect]: v=%d, prevNotMet=%d, predT=%d, predNT=%d\n", if4_redirect, if4_prevHalfNextNotMet, if4_predTakenRedirect, if4_predNotTakenRedirect)
    XSDebug(if4_pd.pd(if4_bp.jmpIdx).isJal && if4_bp.taken, "[IF4] cfi is jal!  instr=%x target=%x\n", if4_instrs(if4_bp.jmpIdx), if4_jal_tgts(if4_bp.jmpIdx))
    XSDebug("[IF4][if4_prevHalfInstr] v=%d taken=%d fetchpc=%x idx=%d pc=%x tgt=%x instr=%x ipf=%d\n",
      if4_prevHalfInstr.valid, if4_prevHalfInstr.taken, if4_prevHalfInstr.fetchpc, if4_prevHalfInstr.idx, if4_prevHalfInstr.pc, if4_prevHalfInstr.target, if4_prevHalfInstr.instr, if4_prevHalfInstr.ipf)
    if4_gh.debug("if4")
    XSDebug(io.fetchPacket.fire(), "[IF4][fetchPacket] v=%d r=%d mask=%b ipf=%d acf=%d crossPageIPF=%d\n",
      io.fetchPacket.valid, io.fetchPacket.ready, io.fetchPacket.bits.mask, io.fetchPacket.bits.ipf, io.fetchPacket.bits.acf, io.fetchPacket.bits.crossPageIPFFix)
    for (i <- 0 until PredictWidth) {
      XSDebug(io.fetchPacket.fire(), "[IF4][fetchPacket] %b %x pc=%x pnpc=%x pd: rvc=%d brType=%b call=%d ret=%d\n",
        io.fetchPacket.bits.mask(i),
        io.fetchPacket.bits.instrs(i),
        io.fetchPacket.bits.pc(i),
        io.fetchPacket.bits.pnpc(i),
        io.fetchPacket.bits.pd(i).isRVC,
        io.fetchPacket.bits.pd(i).brType,
        io.fetchPacket.bits.pd(i).isCall,
        io.fetchPacket.bits.pd(i).isRet
      )
    }
  }
}<|MERGE_RESOLUTION|>--- conflicted
+++ resolved
@@ -121,39 +121,12 @@
 
 
   // val if2_newPtr, if3_newPtr, if4_newPtr = Wire(UInt(log2Up(ExtHistoryLength).W))
-<<<<<<< HEAD
-
-  val extHist = RegInit(VecInit(Seq.fill(ExtHistoryLength)(0.U(1.W))))
-  val updatePtr = WireInit(false.B)
-  val newPtr = Wire(UInt(log2Up(ExtHistoryLength).W))
-  val if1_histPtr = RegEnable(next=newPtr, init=0.U(log2Up(ExtHistoryLength).W), enable=updatePtr)
-  val ptr = Mux(updatePtr, newPtr, if1_histPtr)
-  val hist = Wire(Vec(HistoryLength, UInt(1.W)))
-  for (i <- 0 until HistoryLength) {
-    hist(i) := extHist(ptr + i.U)
-  }
-
-  updatePtr := false.B
-  newPtr := if1_histPtr
-
-
-
-  def wrapGHInfo(bp: BranchPrediction, ptr: UInt) = {
-    val ghi = Wire(new GlobalHistoryInfo())
-    ghi.sawNTBr     := bp.hasNotTakenBrs
-    ghi.takenOnBr   := bp.takenOnBr
-    // ghi.saveHalfRVI := bp.saveHalfRVI
-    ghi.nowPtr      := ptr
-    ghi
-  }
-=======
-  
+
   val if1_gh, if2_gh, if3_gh, if4_gh = Wire(new GlobalHistory)
   val if2_predicted_gh, if3_predicted_gh, if4_predicted_gh = Wire(new GlobalHistory)
   val final_gh = RegInit(0.U.asTypeOf(new GlobalHistory))
   val final_gh_bypass = WireInit(0.U.asTypeOf(new GlobalHistory))
   val flush_final_gh = WireInit(false.B)
->>>>>>> 02485e68
 
   //********************** IF2 ****************************//
   val if2_valid = RegInit(init = false.B)
@@ -176,13 +149,8 @@
   }
 
   val if2_bp = bpu.io.out(0)
-<<<<<<< HEAD
-
-  val if2_GHInfo = wrapGHInfo(if2_bp, if2_predHistPtr)
-=======
-  
+
   // val if2_GHInfo = wrapGHInfo(if2_bp, if2_predHist)
->>>>>>> 02485e68
   // if taken, bp_redirect should be true
   // when taken on half RVI, we suppress this redirect signal
   if2_redirect := if2_fire && if2_bp.taken
@@ -295,13 +263,8 @@
   val if4_mask = RegEnable(icacheResp.mask, if3_fire)
   val if4_snpc = Mux(inLoop, if4_pc + (PopCount(if4_mask) << 1), snpc(if4_pc))
 
-<<<<<<< HEAD
-
-  val if4_predHistPtr = RegEnable(if3_predHistPtr, enable=if3_fire)
-=======
-  
+
   val if4_predHist = RegEnable(if3_predHist, enable=if3_fire)
->>>>>>> 02485e68
   // wait until prevHalfInstr written into reg
   if4_ready := (if4_fire && !hasPrevHalfInstrReq || !if4_valid || if4_flush) && GTimer() > 500.U
   when (if4_flush)     { if4_valid := false.B }
@@ -314,11 +277,7 @@
   if4_bp.brMask  := bpu.io.out(2).brMask & if4_mask
   if4_bp.jalMask := bpu.io.out(2).jalMask & if4_mask
 
-<<<<<<< HEAD
-  val if4_GHInfo = wrapGHInfo(if4_bp, if4_predHistPtr)
-=======
   if4_predicted_gh := if4_gh.update(if4_bp.hasNotTakenBrs, if4_bp.takenOnBr)
->>>>>>> 02485e68
 
   def cal_jal_tgt(inst: UInt, rvc: Bool): UInt = {
     Mux(rvc,
