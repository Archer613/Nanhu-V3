/***************************************************************************************
* Copyright (c) 2020-2021 Institute of Computing Technology, Chinese Academy of Sciences
* Copyright (c) 2020-2021 Peng Cheng Laboratory
*
* XiangShan is licensed under Mulan PSL v2.
* You can use this software according to the terms and conditions of the Mulan PSL v2.
* You may obtain a copy of Mulan PSL v2 at:
*          http://license.coscl.org.cn/MulanPSL2
*
* THIS SOFTWARE IS PROVIDED ON AN "AS IS" BASIS, WITHOUT WARRANTIES OF ANY KIND,
* EITHER EXPRESS OR IMPLIED, INCLUDING BUT NOT LIMITED TO NON-INFRINGEMENT,
* MERCHANTABILITY OR FIT FOR A PARTICULAR PURPOSE.
*
* See the Mulan PSL v2 for more details.
***************************************************************************************/

package xiangshan.frontend.icache

import chipsalliance.rocketchip.config.Parameters
import chisel3._
import chisel3.util._
import freechips.rocketchip.tilelink.ClientStates
import xiangshan._
import xiangshan.cache.mmu._
import utils._
import xiangshan.backend.fu.{PMPReqBundle, PMPRespBundle}
import xiangshan.frontend.{FtqICacheInfo, FtqToICacheRequestBundle}

class ICacheMainPipeReq(implicit p: Parameters) extends ICacheBundle
{
  val vaddr  = UInt(VAddrBits.W)
  def vsetIdx = get_idx(vaddr)
}

class ICacheMainPipeResp(implicit p: Parameters) extends ICacheBundle
{
  val vaddr    = UInt(VAddrBits.W)
  val readData = UInt(blockBits.W)
  val paddr    = UInt(PAddrBits.W)
  val tlbExcp  = new Bundle{
    val pageFault = Bool()
    val accessFault = Bool()
    val mmio = Bool()
  }
}

class ICacheMainPipeBundle(implicit p: Parameters) extends ICacheBundle
{
  val req  = Flipped(Decoupled(new FtqToICacheRequestBundle))
  val resp = Vec(PortNumber, ValidIO(new ICacheMainPipeResp))
}

class ICacheMetaReqBundle(implicit p: Parameters) extends ICacheBundle{
  val toIMeta       = DecoupledIO(new ICacheReadBundle)
  val fromIMeta     = Input(new ICacheMetaRespBundle)
}

class ICacheDataReqBundle(implicit p: Parameters) extends ICacheBundle{
  val toIData       = DecoupledIO(Vec(partWayNum, new ICacheReadBundle))
  val fromIData     = Input(new ICacheDataRespBundle)
}

class ICacheMSHRBundle(implicit p: Parameters) extends ICacheBundle{
  val toMSHR        = Decoupled(new ICacheMissReq)
  val fromMSHR      = Flipped(ValidIO(new ICacheMissResp))
}

class ICachePMPBundle(implicit p: Parameters) extends ICacheBundle{
  val req  = Valid(new PMPReqBundle())
  val resp = Input(new PMPRespBundle())
}

class ICachePerfInfo(implicit p: Parameters) extends ICacheBundle{
  val only_0_hit     = Bool()
  val only_0_miss    = Bool()
  val hit_0_hit_1    = Bool()
  val hit_0_miss_1   = Bool()
  val miss_0_hit_1   = Bool()
  val miss_0_miss_1  = Bool()
  val hit_0_except_1 = Bool()
  val miss_0_except_1 = Bool()
  val except_0       = Bool()
  val bank_hit       = Vec(2,Bool())
  val hit            = Bool()
}

class ICacheMainPipeInterface(implicit p: Parameters) extends ICacheBundle {
  /*** internal interface ***/
  val metaArray   = new ICacheMetaReqBundle
  val dataArray   = new ICacheDataReqBundle
  val mshr        = Vec(PortNumber, new ICacheMSHRBundle)
  val errors      = Output(Vec(PortNumber, new L1CacheErrorInfo))
  /*** outside interface ***/
  //val fetch       = Vec(PortNumber, new ICacheMainPipeBundle)
  /* when ftq.valid is high in T + 1 cycle 
   * the ftq component must be valid in T cycle
   */
  val fetch       = new ICacheMainPipeBundle
  val pmp         = Vec(PortNumber, new ICachePMPBundle)
  val itlb        = Vec(PortNumber * 2, new BlockTlbRequestIO)
  val respStall   = Input(Bool())
  val perfInfo = Output(new ICachePerfInfo)

  val prefetchEnable = Output(Bool())
  val prefetchDisable = Output(Bool())
  val csr_parity_enable = Input(Bool())

}

class ICacheMainPipe(implicit p: Parameters) extends ICacheModule
{
  val io = IO(new ICacheMainPipeInterface)

  /** Input/Output port */
  val (fromFtq, toIFU)    = (io.fetch.req, io.fetch.resp)
  val (toMeta, metaResp)  = (io.metaArray.toIMeta, io.metaArray.fromIMeta)
  val (toData, dataResp)  = (io.dataArray.toIData,  io.dataArray.fromIData)
  val (toMSHR, fromMSHR)  = (io.mshr.map(_.toMSHR), io.mshr.map(_.fromMSHR))
  val (toITLB, fromITLB)  = (io.itlb.map(_.req), io.itlb.map(_.resp))
  val (toPMP,  fromPMP)   = (io.pmp.map(_.req), io.pmp.map(_.resp))

  //Ftq RegNext Register
  val pcMemReadReg  = Reg(Vec(partWayNum, new FtqICacheInfo))
  val fromFtqReq = Wire(Vec(partWayNum, new FtqICacheInfo))
  pcMemReadReg.map( _ := fromFtq.bits.pcMemRead)

  fromFtqReq.zipWithIndex.map{case(req,i) => req := Mux(fromFtq.bits.bypassSelect, fromFtq.bits.bpuBypassWrite(i), pcMemReadReg(i) )}
  dontTouch(pcMemReadReg)
  
  /** pipeline control signal */
  val s0_ready, s1_ready, s2_ready = WireInit(false.B)
  val s0_fire,  s1_fire , s2_fire  = WireInit(false.B)

  val missSwitchBit = RegInit(false.B)

  io.prefetchEnable := false.B
  io.prefetchDisable := false.B
  /** replacement status register */
  val touch_sets = Seq.fill(2)(Wire(Vec(2, UInt(log2Ceil(nSets/2).W))))
  val touch_ways = Seq.fill(2)(Wire(Vec(2, Valid(UInt(log2Ceil(nWays).W)))) )

  /**
    ******************************************************************************
    * ICache Stage 0
    * - send req to ITLB and wait for tlb miss fixing
    * - send req to Meta/Data SRAM
    ******************************************************************************
    */

  /** s0 control */
  val s0_valid       = fromFtq.valid
  val s0_req_vaddr   = (0 until partWayNum).map(i => VecInit(Seq(fromFtqReq(i).startAddr, fromFtqReq(i).nextlineStart)))
  val s0_req_vsetIdx = (0 until partWayNum).map(i => VecInit(s0_req_vaddr(i).map(get_idx(_))))
  val s0_only_first  = (0 until partWayNum).map(i => fromFtq.valid && !fromFtqReq(i).crossCacheline)
  val s0_double_line = (0 until partWayNum).map(i => fromFtq.valid &&  fromFtqReq(i).crossCacheline)

  val s0_slot_fire   = WireInit(false.B)
  val s0_fetch_fire  = WireInit(false.B)

  val s0_can_go = WireInit(false.B)

  /** s0 tlb */
  class tlbMissSlot(implicit p: Parameters) extends ICacheBundle{
    val valid = Bool()
    val only_first = Bool()
    val double_line = Bool()
    val req_vaddr = Vec(PortNumber,UInt(VAddrBits.W))
    val req_vsetIdx = Vec(PortNumber, UInt(idxBits.W))
  }

  val tlb_slot = RegInit(0.U.asTypeOf(new tlbMissSlot))

  val s0_final_vaddr        = Mux(tlb_slot.valid,tlb_slot.req_vaddr ,s0_req_vaddr.head)
  val s0_final_vsetIdx      = Mux(tlb_slot.valid,tlb_slot.req_vsetIdx ,s0_req_vsetIdx.head)
  val s0_final_only_first   = Mux(tlb_slot.valid,tlb_slot.only_first ,s0_only_first.head)
  val s0_final_double_line  = Mux(tlb_slot.valid,tlb_slot.double_line ,s0_double_line.head)


  /** SRAM request */
  //0 -> metaread, 1,2,3 -> data, 3 -> code
  for(i <- 0 until partWayNum) {
    toData.valid              := (s0_valid || tlb_slot.valid) && !missSwitchBit
    toData.bits(i).isDoubleLine   := Mux(tlb_slot.valid,tlb_slot.double_line ,s0_double_line(i))
    toData.bits(i).vSetIdx        := Mux(tlb_slot.valid,tlb_slot.req_vsetIdx ,s0_req_vsetIdx(i))
  }

<<<<<<< HEAD
  toMeta.valid                    := (s0_valid || tlb_slot.valid) && !missSwitchBit
  toMeta.bits.isDoubleLine   := Mux(tlb_slot.valid,tlb_slot.double_line ,s0_double_line.head)
  toMeta.bits.vSetIdx        := Mux(tlb_slot.valid,tlb_slot.req_vsetIdx ,s0_req_vsetIdx.head)


  toITLB(0).valid         := s0_valid  
=======
  toITLB(0).valid         := s0_valid
>>>>>>> e46acd83
  toITLB(0).bits.size     := 3.U // TODO: fix the size
  toITLB(0).bits.vaddr    := s0_req_vaddr.head(0)
  toITLB(0).bits.debug.pc := s0_req_vaddr.head(0)

<<<<<<< HEAD
  toITLB(1).valid         := s0_valid && s0_double_line.head
=======
  toITLB(1).valid         := s0_valid && s0_double_line
>>>>>>> e46acd83
  toITLB(1).bits.size     := 3.U // TODO: fix the size
  toITLB(1).bits.vaddr    := s0_req_vaddr.head(1)
  toITLB(1).bits.debug.pc := s0_req_vaddr.head(1)

  toITLB(2).valid         := tlb_slot.valid
  toITLB(2).bits.size     := 3.U // TODO: fix the size
  toITLB(2).bits.vaddr    := tlb_slot.req_vaddr(0)
  toITLB(2).bits.debug.pc := tlb_slot.req_vaddr(0)

  toITLB(3).valid         := tlb_slot.valid && tlb_slot.double_line
  toITLB(3).bits.size     := 3.U // TODO: fix the size
  toITLB(3).bits.vaddr    := tlb_slot.req_vaddr(1)
  toITLB(3).bits.debug.pc := tlb_slot.req_vaddr(1)

  toITLB.map{port =>
    port.bits.cmd                 := TlbCmd.exec
    port.bits.robIdx              := DontCare
    port.bits.debug.isFirstIssue  := DontCare
  }

  /** ITLB miss wait logic */

  //** tlb 0/1 port result **//
  val tlb_miss_vec = VecInit((0 until PortNumber).map( i => toITLB(i).valid && fromITLB(i).bits.miss ))
  val tlb_has_miss = tlb_miss_vec.reduce(_||_)
  val tlb_miss_flush = RegNext(tlb_has_miss) && RegNext(s0_fetch_fire)

  //** tlb 2/3 port result **//
  val tlb_resp = Wire(Vec(2, Bool()))
  tlb_resp(0) := !fromITLB(2).bits.miss && toITLB(2).valid
  tlb_resp(1) := (!fromITLB(3).bits.miss && toITLB(3).valid) || !tlb_slot.double_line
  val tlb_all_resp = RegNext(tlb_resp.reduce(_&&_))

  val sram_ready = toData.ready && toMeta.ready

  XSPerfAccumulate("icache_bubble_s0_tlb_miss",    s0_valid && tlb_has_miss )

  when(tlb_has_miss && !tlb_slot.valid){
    tlb_slot.valid := s0_valid
    tlb_slot.only_first := s0_only_first.head
    tlb_slot.double_line := s0_double_line.head
    tlb_slot.req_vaddr := s0_req_vaddr.head
    tlb_slot.req_vsetIdx := s0_req_vsetIdx.head
  }


  when(tlb_slot.valid && tlb_all_resp && s0_can_go){
    tlb_slot.valid := false.B
  }

<<<<<<< HEAD
  s0_can_go      := !missSwitchBit && s1_ready && sram_ready
=======
  s0_can_go      := !missSwitchBit && s1_ready && fetch_req(0).ready && fetch_req(1).ready
>>>>>>> e46acd83
  s0_slot_fire   := tlb_slot.valid && tlb_all_resp && s0_can_go
  s0_fetch_fire  := s0_valid && !tlb_slot.valid && s0_can_go
  s0_fire        := s0_slot_fire || s0_fetch_fire

  //TODO: fix GTimer() condition
<<<<<<< HEAD
  fromFtq.ready := sram_ready && !missSwitchBit  && !tlb_slot.valid && s1_ready
=======
  fromIFU.map(_.ready := fetch_req(0).ready && fetch_req(1).ready && !missSwitchBit  &&
                         !tlb_slot.valid &&
                         s1_ready )//&& GTimer() > 500.U )
>>>>>>> e46acd83
  /**
    ******************************************************************************
    * ICache Stage 1
    * - get tlb resp data (exceptiong info and physical addresses)
    * - get Meta/Data SRAM read responses (latched for pipeline stop)
    * - tag compare/hit check
    ******************************************************************************
    */

  /** s1 control */
  val tlbRespAllValid = WireInit(false.B)

  val s1_valid = generatePipeControl(lastFire = s0_fire, thisFire = s1_fire, thisFlush = tlb_miss_flush, lastFlush = false.B)

  val s1_req_vaddr   = RegEnable(next = s0_final_vaddr,    enable = s0_fire)
  val s1_req_vsetIdx = RegEnable(next = s0_final_vsetIdx, enable = s0_fire)
  val s1_only_first  = RegEnable(next = s0_final_only_first, enable = s0_fire)
  val s1_double_line = RegEnable(next = s0_final_double_line, enable = s0_fire)
  val s1_tlb_miss    = RegEnable(next = tlb_slot.valid, enable = s0_fire)

  s1_ready := s2_ready && tlbRespAllValid  || !s1_valid
  s1_fire  := s1_valid && tlbRespAllValid && s2_ready && !tlb_miss_flush

  fromITLB.map(_.ready := true.B)

  /** tlb response latch for pipeline stop */
  val s1_tlb_all_resp_wire       =  RegNext(s0_fire)
  val s1_tlb_all_resp_reg        =  RegInit(false.B)

  when(s1_valid && s1_tlb_all_resp_wire && !tlb_miss_flush && !s2_ready)   {s1_tlb_all_resp_reg := true.B}
  .elsewhen(s1_fire && s1_tlb_all_resp_reg)             {s1_tlb_all_resp_reg := false.B}

  tlbRespAllValid := s1_tlb_all_resp_wire || s1_tlb_all_resp_reg

  val hit_tlbRespPAddr = ResultHoldBypass(valid = RegNext(s0_fire), data = VecInit((0 until PortNumber).map( i => fromITLB(i).bits.paddr(0))))
  val hit_tlbExcpPF    = ResultHoldBypass(valid = RegNext(s0_fire), data = VecInit((0 until PortNumber).map( i => fromITLB(i).bits.excp(0).pf.instr && fromITLB(i).valid)))
  val hit_tlbExcpAF    = ResultHoldBypass(valid = RegNext(s0_fire), data = VecInit((0 until PortNumber).map( i => fromITLB(i).bits.excp(0).af.instr && fromITLB(i).valid)))

  val miss_tlbRespPAddr = ResultHoldBypass(valid = RegNext(s0_fire), data = VecInit((PortNumber until PortNumber * 2).map( i => fromITLB(i).bits.paddr(0))))
  val miss_tlbExcpPF    = ResultHoldBypass(valid = RegNext(s0_fire), data = VecInit((PortNumber until PortNumber * 2).map( i => fromITLB(i).bits.excp(0).pf.instr && fromITLB(i).valid)))
  val miss_tlbExcpAF    = ResultHoldBypass(valid = RegNext(s0_fire), data = VecInit((PortNumber until PortNumber * 2).map( i => fromITLB(i).bits.excp(0).af.instr && fromITLB(i).valid)))

  val tlbRespPAddr  = Mux(s1_tlb_miss,miss_tlbRespPAddr,hit_tlbRespPAddr )
  val tlbExcpPF     = Mux(s1_tlb_miss,miss_tlbExcpPF,hit_tlbExcpPF )
  val tlbExcpAF     = Mux(s1_tlb_miss,miss_tlbExcpAF,hit_tlbExcpAF )

  /** s1 hit check/tag compare */
  val s1_req_paddr              = tlbRespPAddr
  val s1_req_ptags              = VecInit(s1_req_paddr.map(get_phy_tag(_)))

  val s1_meta_ptags              = ResultHoldBypass(data = metaResp.tags, valid = RegNext(s0_fire))
  val s1_meta_cohs               = ResultHoldBypass(data = metaResp.cohs, valid = RegNext(s0_fire))
  val s1_meta_errors             = ResultHoldBypass(data = metaResp.errors, valid = RegNext(s0_fire))

  val s1_data_cacheline          = ResultHoldBypass(data = dataResp.datas, valid = RegNext(s0_fire))
  val s1_data_errorBits          = ResultHoldBypass(data = dataResp.codes, valid = RegNext(s0_fire))

  val s1_tag_eq_vec        = VecInit((0 until PortNumber).map( p => VecInit((0 until nWays).map( w =>  s1_meta_ptags(p)(w) ===  s1_req_ptags(p) ))))
  val s1_tag_match_vec     = VecInit((0 until PortNumber).map( k => VecInit(s1_tag_eq_vec(k).zipWithIndex.map{ case(way_tag_eq, w) => way_tag_eq && s1_meta_cohs(k)(w).isValid()})))
  val s1_tag_match         = VecInit(s1_tag_match_vec.map(vector => ParallelOR(vector)))

  val s1_port_hit          = VecInit(Seq(s1_tag_match(0) && s1_valid  && !tlbExcpPF(0) && !tlbExcpAF(0),  s1_tag_match(1) && s1_valid && s1_double_line && !tlbExcpPF(1) && !tlbExcpAF(1) ))
  val s1_bank_miss         = VecInit(Seq(!s1_tag_match(0) && s1_valid && !tlbExcpPF(0) && !tlbExcpAF(0), !s1_tag_match(1) && s1_valid && s1_double_line && !tlbExcpPF(1) && !tlbExcpAF(1) ))
  val s1_hit               = (s1_port_hit(0) && s1_port_hit(1)) || (!s1_double_line && s1_port_hit(0))

  /** choose victim cacheline */
  val replacers       = Seq.fill(PortNumber)(ReplacementPolicy.fromString(cacheParams.replacer,nWays,nSets/PortNumber))
  val s1_victim_oh    = ResultHoldBypass(data = VecInit(replacers.zipWithIndex.map{case (replacer, i) => UIntToOH(replacer.way(s1_req_vsetIdx(i)))}), valid = RegNext(s0_fire))

  val s1_victim_coh   = VecInit(s1_victim_oh.zipWithIndex.map {case(oh, port) => Mux1H(oh, s1_meta_cohs(port))})

  assert(PopCount(s1_tag_match_vec(0)) <= 1.U && PopCount(s1_tag_match_vec(1)) <= 1.U, "Multiple hit in main pipe")

  ((replacers zip touch_sets) zip touch_ways).map{case ((r, s),w) => r.access(s,w)}


  /** <PERF> replace victim way number */

  (0 until nWays).map{ w =>
    XSPerfAccumulate("line_0_hit_way_" + Integer.toString(w, 10),  s1_fire && s1_port_hit(0) && OHToUInt(s1_tag_match_vec(0))  === w.U)
  }

  (0 until nWays).map{ w =>
    XSPerfAccumulate("line_0_victim_way_" + Integer.toString(w, 10),  s1_fire && !s1_port_hit(0) && OHToUInt(s1_victim_oh(0))  === w.U)
  }

  (0 until nWays).map{ w =>
    XSPerfAccumulate("line_1_hit_way_" + Integer.toString(w, 10),  s1_fire && s1_double_line && s1_port_hit(1) && OHToUInt(s1_tag_match_vec(1))  === w.U)
  }

  (0 until nWays).map{ w =>
    XSPerfAccumulate("line_1_victim_way_" + Integer.toString(w, 10),  s1_fire && s1_double_line && !s1_port_hit(1) && OHToUInt(s1_victim_oh(1))  === w.U)
  }

  /**
    ******************************************************************************
    * ICache Stage 2
    * - send request to MSHR if ICache miss
    * - generate secondary miss status/data registers
    * - response to IFU
    ******************************************************************************
    */

  /** s2 control */
  val s2_fetch_finish = Wire(Bool())

  val s2_valid          = generatePipeControl(lastFire = s1_fire, thisFire = s2_fire, thisFlush = false.B, lastFlush = tlb_miss_flush)
  val s2_miss_available = Wire(Bool())

  s2_ready      := (s2_valid && s2_fetch_finish && !io.respStall) || (!s2_valid && s2_miss_available)
  s2_fire       := s2_valid && s2_fetch_finish && !io.respStall

  /** s2 data */
  val mmio = fromPMP.map(port => port.mmio) // TODO: handle it

  val (s2_req_paddr , s2_req_vaddr)   = (RegEnable(next = s1_req_paddr, enable = s1_fire), RegEnable(next = s1_req_vaddr, enable = s1_fire))
  val s2_req_vsetIdx  = RegEnable(next = s1_req_vsetIdx, enable = s1_fire)
  val s2_req_ptags    = RegEnable(next = s1_req_ptags, enable = s1_fire)
  val s2_only_first   = RegEnable(next = s1_only_first, enable = s1_fire)
  val s2_double_line  = RegEnable(next = s1_double_line, enable = s1_fire)
  val s2_hit          = RegEnable(next = s1_hit   , enable = s1_fire)
  val s2_port_hit     = RegEnable(next = s1_port_hit, enable = s1_fire)
  val s2_bank_miss    = RegEnable(next = s1_bank_miss, enable = s1_fire)
  val s2_waymask      = RegEnable(next = s1_victim_oh, enable = s1_fire)
  val s2_victim_coh   = RegEnable(next = s1_victim_coh, enable = s1_fire)
  val s2_tag_match_vec = RegEnable(next = s1_tag_match_vec, enable = s1_fire)

  /** status imply that s2 is a secondary miss (no need to resend miss request) */
  val sec_meet_vec = Wire(Vec(2, Bool()))
  val s2_fixed_hit_vec = VecInit((0 until 2).map(i => s2_port_hit(i) || sec_meet_vec(i)))
  val s2_fixed_hit = (s2_valid && s2_fixed_hit_vec(0) && s2_fixed_hit_vec(1) && s2_double_line) || (s2_valid && s2_fixed_hit_vec(0) && !s2_double_line)

  val s2_meta_errors    = RegEnable(next = s1_meta_errors,    enable = s1_fire)
  val s2_data_errorBits = RegEnable(next = s1_data_errorBits, enable = s1_fire)
  val s2_data_cacheline = RegEnable(next = s1_data_cacheline, enable = s1_fire)

  val s2_data_errors    = Wire(Vec(PortNumber,Vec(nWays, Bool())))

  (0 until PortNumber).map{ i =>
    val read_datas = s2_data_cacheline(i).asTypeOf(Vec(nWays,Vec(dataCodeUnitNum, UInt(dataCodeUnit.W))))
    val read_codes = s2_data_errorBits(i).asTypeOf(Vec(nWays,Vec(dataCodeUnitNum, UInt(dataCodeBits.W))))
    val data_full_wayBits = VecInit((0 until nWays).map( w =>
                                  VecInit((0 until dataCodeUnitNum).map(u =>
                                        Cat(read_codes(w)(u), read_datas(w)(u))))))
    val data_error_wayBits = VecInit((0 until nWays).map( w =>
                                  VecInit((0 until dataCodeUnitNum).map(u =>
                                       cacheParams.dataCode.decode(data_full_wayBits(w)(u)).error ))))
    if(i == 0){
      (0 until nWays).map{ w =>
        s2_data_errors(i)(w) := RegNext(RegNext(s1_fire)) && RegNext(data_error_wayBits(w)).reduce(_||_)
      }
    } else {
      (0 until nWays).map{ w =>
        s2_data_errors(i)(w) := RegNext(RegNext(s1_fire)) && RegNext(RegNext(s1_double_line)) && RegNext(data_error_wayBits(w)).reduce(_||_)
      }
    }
  }

  val s2_parity_meta_error  = VecInit((0 until PortNumber).map(i => s2_meta_errors(i).reduce(_||_) && io.csr_parity_enable))
  val s2_parity_data_error  = VecInit((0 until PortNumber).map(i => s2_data_errors(i).reduce(_||_) && io.csr_parity_enable))
  val s2_parity_error       = VecInit((0 until PortNumber).map(i => RegNext(s2_parity_meta_error(i)) || s2_parity_data_error(i)))

  for(i <- 0 until PortNumber){
    io.errors(i).valid            := RegNext(s2_parity_error(i) && RegNext(RegNext(s1_fire)))
    io.errors(i).report_to_beu    := RegNext(s2_parity_error(i) && RegNext(RegNext(s1_fire)))
    io.errors(i).paddr            := RegNext(RegNext(s2_req_paddr(i)))
    io.errors(i).source           := DontCare
    io.errors(i).source.tag       := RegNext(RegNext(s2_parity_meta_error(i)))
    io.errors(i).source.data      := RegNext(s2_parity_data_error(i))
    io.errors(i).source.l2        := false.B
    io.errors(i).opType           := DontCare
    io.errors(i).opType.fetch     := true.B
  }
  XSError(s2_parity_error.reduce(_||_) && RegNext(RegNext(s1_fire)), "ICache has parity error in MainPaipe!")


  /** exception and pmp logic **/
  //PMP Result
  val pmpExcpAF = Wire(Vec(PortNumber, Bool()))
  pmpExcpAF(0)  := fromPMP(0).instr
  pmpExcpAF(1)  := fromPMP(1).instr && s2_double_line
  //exception information
  //short delay exception signal
  val s2_except_pf        = RegEnable(tlbExcpPF, s1_fire)
  val s2_except_tlb_af    = RegEnable(tlbExcpAF, s1_fire)
  //long delay exception signal
  val s2_except_pmp_af    =  DataHoldBypass(pmpExcpAF, RegNext(s1_fire))
  // val s2_except_parity_af =  VecInit(s2_parity_error(i) && RegNext(RegNext(s1_fire))                      )

  val s2_except    = VecInit((0 until 2).map{i => s2_except_pf(i) || s2_except_tlb_af(i)})
  val s2_has_except = s2_valid && (s2_except_tlb_af.reduce(_||_) || s2_except_pf.reduce(_||_))
  //MMIO
  val s2_mmio      = DataHoldBypass(io.pmp(0).resp.mmio && !s2_except_tlb_af(0) && !s2_except_pmp_af(0) && !s2_except_pf(0), RegNext(s1_fire)).asBool() && s2_valid

  //send physical address to PMP
  io.pmp.zipWithIndex.map { case (p, i) =>
    p.req.valid := s2_valid && !missSwitchBit
    p.req.bits.addr := s2_req_paddr(i)
    p.req.bits.size := 3.U // TODO
    p.req.bits.cmd := TlbCmd.exec
  }

  /*** cacheline miss logic ***/
  val wait_idle :: wait_queue_ready :: wait_send_req  :: wait_two_resp :: wait_0_resp :: wait_1_resp :: wait_one_resp ::wait_finish :: wait_pmp_except :: Nil = Enum(9)
  val wait_state = RegInit(wait_idle)

  val port_miss_fix  = VecInit(Seq(fromMSHR(0).fire() && !s2_port_hit(0),   fromMSHR(1).fire() && s2_double_line && !s2_port_hit(1) ))

  // secondary miss record registers
  class MissSlot(implicit p: Parameters) extends  ICacheBundle {
    val m_vSetIdx   = UInt(idxBits.W)
    val m_pTag      = UInt(tagBits.W)
    val m_data      = UInt(blockBits.W)
    val m_corrupt   = Bool()
  }

  val missSlot    = Seq.fill(2)(RegInit(0.U.asTypeOf(new MissSlot)))
  val m_invalid :: m_valid :: m_refilled :: m_flushed :: m_wait_sec_miss :: m_check_final ::Nil = Enum(6)
  val missStateQueue = RegInit(VecInit(Seq.fill(2)(m_invalid)) )
  val reservedRefillData = Wire(Vec(2, UInt(blockBits.W)))

  s2_miss_available :=  VecInit(missStateQueue.map(entry => entry === m_invalid  || entry === m_wait_sec_miss)).reduce(_&&_)

  val fix_sec_miss     = Wire(Vec(4, Bool()))
  val sec_meet_0_miss = fix_sec_miss(0) || fix_sec_miss(2)
  val sec_meet_1_miss = fix_sec_miss(1) || fix_sec_miss(3)
  sec_meet_vec := VecInit(Seq(sec_meet_0_miss,sec_meet_1_miss ))

  /*** miss/hit pattern: <Control Signal> only raise at the first cycle of s2_valid ***/
  val cacheline_0_hit  = (s2_port_hit(0) || sec_meet_0_miss)
  val cacheline_0_miss = !s2_port_hit(0) && !sec_meet_0_miss

  val cacheline_1_hit  = (s2_port_hit(1) || sec_meet_1_miss)
  val cacheline_1_miss = !s2_port_hit(1) && !sec_meet_1_miss

  val  only_0_miss      = RegNext(s1_fire) && cacheline_0_miss && !s2_double_line && !s2_has_except && !s2_mmio
  val  only_0_hit       = RegNext(s1_fire) && cacheline_0_hit && !s2_double_line && !s2_mmio
  val  hit_0_hit_1      = RegNext(s1_fire) && cacheline_0_hit && cacheline_1_hit  && s2_double_line && !s2_mmio
  val  hit_0_miss_1     = RegNext(s1_fire) && cacheline_0_hit && cacheline_1_miss && s2_double_line  && !s2_has_except && !s2_mmio
  val  miss_0_hit_1     = RegNext(s1_fire) && cacheline_0_miss && cacheline_1_hit && s2_double_line  && !s2_has_except && !s2_mmio
  val  miss_0_miss_1    = RegNext(s1_fire) && cacheline_0_miss && cacheline_1_miss && s2_double_line  && !s2_has_except && !s2_mmio

  val  hit_0_except_1   = RegNext(s1_fire) && s2_double_line &&  !s2_except(0) && s2_except(1)  &&  cacheline_0_hit
  val  miss_0_except_1  = RegNext(s1_fire) && s2_double_line &&  !s2_except(0) && s2_except(1)  &&  cacheline_0_miss
  val  except_0         = RegNext(s1_fire) && s2_except(0)

  def holdReleaseLatch(valid: Bool, release: Bool, flush: Bool): Bool ={
    val bit = RegInit(false.B)
    when(flush)                   { bit := false.B  }
    .elsewhen(valid && !release)  { bit := true.B   }
    .elsewhen(release)            { bit := false.B  }
    bit || valid
  }

  /*** miss/hit pattern latch: <Control Signal> latch the miss/hit patter if pipeline stop ***/
  val  miss_0_hit_1_latch     =   holdReleaseLatch(valid = miss_0_hit_1,    release = s2_fire,      flush = false.B)
  val  miss_0_miss_1_latch    =   holdReleaseLatch(valid = miss_0_miss_1,   release = s2_fire,      flush = false.B)
  val  only_0_miss_latch      =   holdReleaseLatch(valid = only_0_miss,     release = s2_fire,      flush = false.B)
  val  hit_0_miss_1_latch     =   holdReleaseLatch(valid = hit_0_miss_1,    release = s2_fire,      flush = false.B)

  val  miss_0_except_1_latch  =   holdReleaseLatch(valid = miss_0_except_1, release = s2_fire,      flush = false.B)
  val  except_0_latch          =   holdReleaseLatch(valid = except_0,    release = s2_fire,      flush = false.B)
  val  hit_0_except_1_latch         =    holdReleaseLatch(valid = hit_0_except_1,    release = s2_fire,      flush = false.B)

  val only_0_hit_latch        = holdReleaseLatch(valid = only_0_hit,   release = s2_fire,      flush = false.B)
  val hit_0_hit_1_latch        = holdReleaseLatch(valid = hit_0_hit_1,   release = s2_fire,      flush = false.B)


  /*** secondary miss judegment ***/

  def waitSecondComeIn(missState: UInt): Bool = (missState === m_wait_sec_miss)

  def getMissSituat(slotNum : Int, missNum : Int ) :Bool =  {
    RegNext(s1_fire) &&
    RegNext(missSlot(slotNum).m_vSetIdx === s1_req_vsetIdx(missNum)) &&
    RegNext(missSlot(slotNum).m_pTag  === s1_req_ptags(missNum)) &&
    !s2_port_hit(missNum)  &&
    waitSecondComeIn(missStateQueue(slotNum))
  }

  val miss_0_s2_0 =   getMissSituat(slotNum = 0, missNum = 0)
  val miss_0_s2_1 =   getMissSituat(slotNum = 0, missNum = 1)
  val miss_1_s2_0 =   getMissSituat(slotNum = 1, missNum = 0)
  val miss_1_s2_1 =   getMissSituat(slotNum = 1, missNum = 1)

  val miss_0_s2_0_latch =   holdReleaseLatch(valid = miss_0_s2_0,    release = s2_fire,      flush = false.B)
  val miss_0_s2_1_latch =   holdReleaseLatch(valid = miss_0_s2_1,    release = s2_fire,      flush = false.B)
  val miss_1_s2_0_latch =   holdReleaseLatch(valid = miss_1_s2_0,    release = s2_fire,      flush = false.B)
  val miss_1_s2_1_latch =   holdReleaseLatch(valid = miss_1_s2_1,    release = s2_fire,      flush = false.B)


  val slot_0_solve = fix_sec_miss(0) || fix_sec_miss(1)
  val slot_1_solve = fix_sec_miss(2) || fix_sec_miss(3)
  val slot_slove   = VecInit(Seq(slot_0_solve, slot_1_solve))

  fix_sec_miss   := VecInit(Seq(miss_0_s2_0_latch, miss_0_s2_1_latch, miss_1_s2_0_latch, miss_1_s2_1_latch))

  /*** reserved data for secondary miss ***/

  reservedRefillData(0) := DataHoldBypass(data = missSlot(0).m_data, valid = miss_0_s2_0 || miss_0_s2_1)
  reservedRefillData(1) := DataHoldBypass(data = missSlot(1).m_data, valid = miss_1_s2_0 || miss_1_s2_1)

  /*** miss state machine ***/
  def only_pmp_af(portNum: Int) =  s2_except_pmp_af(portNum) && !s2_port_hit(portNum) && !s2_except(portNum) && s2_valid

  switch(wait_state){
    is(wait_idle){
      when(only_pmp_af(0) || only_pmp_af(1) || s2_mmio){
        //should not send req to MissUnit when there is an access exception in PMP
        //But to avoid using pmp exception in control signal (like s2_fire), should delay 1 cycle.
        //NOTE: pmp exception cache line also could hit in ICache, but the result is meaningless. Just give the exception signals.
        wait_state := wait_finish
      }.elsewhen(miss_0_except_1_latch){
        wait_state :=  Mux(toMSHR(0).ready, wait_queue_ready ,wait_idle )
      }.elsewhen( only_0_miss_latch  || miss_0_hit_1_latch){
        wait_state :=  Mux(toMSHR(0).ready, wait_queue_ready ,wait_idle )
      }.elsewhen(hit_0_miss_1_latch){
        wait_state :=  Mux(toMSHR(1).ready, wait_queue_ready ,wait_idle )
      }.elsewhen( miss_0_miss_1_latch ){
        wait_state := Mux(toMSHR(0).ready && toMSHR(1).ready, wait_queue_ready ,wait_idle)
      }
    }

    is(wait_queue_ready){
      wait_state := wait_send_req
    }

    is(wait_send_req) {
      when(miss_0_except_1_latch || only_0_miss_latch || hit_0_miss_1_latch || miss_0_hit_1_latch){
        wait_state :=  wait_one_resp
      }.elsewhen( miss_0_miss_1_latch ){
        wait_state := wait_two_resp
      }
    }

    is(wait_one_resp) {
      when( (miss_0_except_1_latch ||only_0_miss_latch || miss_0_hit_1_latch) && fromMSHR(0).fire()){
        wait_state := wait_finish
      }.elsewhen( hit_0_miss_1_latch && fromMSHR(1).fire()){
        wait_state := wait_finish
      }
    }

    is(wait_two_resp) {
      when(fromMSHR(0).fire() && fromMSHR(1).fire()){
        wait_state := wait_finish
      }.elsewhen( !fromMSHR(0).fire() && fromMSHR(1).fire() ){
        wait_state := wait_0_resp
      }.elsewhen(fromMSHR(0).fire() && !fromMSHR(1).fire()){
        wait_state := wait_1_resp
      }
    }

    is(wait_0_resp) {
      when(fromMSHR(0).fire()){
        wait_state := wait_finish
      }
    }

    is(wait_1_resp) {
      when(fromMSHR(1).fire()){
        wait_state := wait_finish
      }
    }

    is(wait_finish) {when(s2_fire) {wait_state := wait_idle }
    }
  }


  /*** send request to MissUnit ***/

  (0 until 2).map { i =>
    if(i == 1) toMSHR(i).valid   := (hit_0_miss_1_latch || miss_0_miss_1_latch) && wait_state === wait_queue_ready && !s2_mmio
        else     toMSHR(i).valid := (only_0_miss_latch || miss_0_hit_1_latch || miss_0_miss_1_latch || miss_0_except_1_latch) && wait_state === wait_queue_ready && !s2_mmio
    toMSHR(i).bits.paddr    := s2_req_paddr(i)
    toMSHR(i).bits.vaddr    := s2_req_vaddr(i)
    toMSHR(i).bits.waymask  := s2_waymask(i)
    toMSHR(i).bits.coh      := s2_victim_coh(i)


    when(toMSHR(i).fire() && missStateQueue(i) === m_invalid){
      missStateQueue(i)     := m_valid
      missSlot(i).m_vSetIdx := s2_req_vsetIdx(i)
      missSlot(i).m_pTag    := get_phy_tag(s2_req_paddr(i))
    }

    when(fromMSHR(i).fire() && missStateQueue(i) === m_valid ){
      missStateQueue(i)         := m_refilled
      missSlot(i).m_data        := fromMSHR(i).bits.data
      missSlot(i).m_corrupt     := fromMSHR(i).bits.corrupt
    }


    when(s2_fire && missStateQueue(i) === m_refilled){
      missStateQueue(i)     := m_wait_sec_miss
    }

    /*** Only the first cycle to check whether meet the secondary miss ***/
    when(missStateQueue(i) === m_wait_sec_miss){
      /*** The seondary req has been fix by this slot and another also hit || the secondary req for other cacheline and hit ***/
      when((slot_slove(i) && s2_fire) || (!slot_slove(i) && s2_fire) ) {
        missStateQueue(i)     := m_invalid
      }
      /*** The seondary req has been fix by this slot but another miss/f3 not ready || the seondary req for other cacheline and miss ***/
      .elsewhen((slot_slove(i) && !s2_fire && s2_valid) ||  (s2_valid && !slot_slove(i) && !s2_fire) ){
        missStateQueue(i)     := m_check_final
      }
    }

    when(missStateQueue(i) === m_check_final && toMSHR(i).fire()){
      missStateQueue(i)     :=  m_valid
      missSlot(i).m_vSetIdx := s2_req_vsetIdx(i)
      missSlot(i).m_pTag    := get_phy_tag(s2_req_paddr(i))
    }.elsewhen(missStateQueue(i) === m_check_final) {
      missStateQueue(i)     :=  m_invalid
    }
  }

  when(toMSHR.map(_.valid).reduce(_||_)){
    missSwitchBit := true.B
    io.prefetchEnable := true.B
  }.elsewhen(missSwitchBit && s2_fetch_finish){
    missSwitchBit := false.B
    io.prefetchDisable := true.B
  }


  val miss_all_fix       =  wait_state === wait_finish

  s2_fetch_finish        := ((s2_valid && s2_fixed_hit) || miss_all_fix || hit_0_except_1_latch || except_0_latch)

  /** update replacement status register: 0 is hit access/ 1 is miss access */
  (touch_ways zip touch_sets).zipWithIndex.map{ case((t_w,t_s), i) =>
    t_s(0)         := s2_req_vsetIdx(i)
    t_w(0).valid   := s2_valid && s2_port_hit(i)
    t_w(0).bits    := OHToUInt(s2_tag_match_vec(i))

    t_s(1)         := s2_req_vsetIdx(i)
    t_w(1).valid   := s2_valid && !s2_port_hit(i)
    t_w(1).bits    := OHToUInt(s2_waymask(i))
  }

  //** use hit one-hot select data
  val s2_hit_datas    = VecInit(s2_data_cacheline.zipWithIndex.map { case(bank, i) =>
    val port_hit_data = Mux1H(s2_tag_match_vec(i).asUInt, bank)
    port_hit_data
  })

  val s2_datas        = Wire(Vec(2, UInt(blockBits.W)))

  s2_datas.zipWithIndex.map{case(bank,i) =>
    if(i == 0) bank := Mux(s2_port_hit(i), s2_hit_datas(i), Mux(miss_0_s2_0_latch,reservedRefillData(0), Mux(miss_1_s2_0_latch,reservedRefillData(1), missSlot(0).m_data)))
    else    bank    := Mux(s2_port_hit(i), s2_hit_datas(i), Mux(miss_0_s2_1_latch,reservedRefillData(0), Mux(miss_1_s2_1_latch,reservedRefillData(1), missSlot(1).m_data)))
  }

  /** response to IFU */

  (0 until PortNumber).map{ i =>
    if(i ==0) toIFU(i).valid          := s2_fire
       else   toIFU(i).valid          := s2_fire && s2_double_line
    toIFU(i).bits.readData  := s2_datas(i)
    toIFU(i).bits.paddr     := s2_req_paddr(i)
    toIFU(i).bits.vaddr     := s2_req_vaddr(i)
    toIFU(i).bits.tlbExcp.pageFault     := s2_except_pf(i)
    toIFU(i).bits.tlbExcp.accessFault   := s2_except_tlb_af(i) || missSlot(i).m_corrupt || s2_except_pmp_af(i)
    toIFU(i).bits.tlbExcp.mmio          := s2_mmio

    when(RegNext(s2_fire && missSlot(i).m_corrupt)){
      io.errors(i).valid            := true.B
      io.errors(i).report_to_beu    := false.B // l2 should have report that to bus error unit, no need to do it again
      io.errors(i).paddr            := RegNext(s2_req_paddr(i))
      io.errors(i).source.tag       := false.B
      io.errors(i).source.data      := false.B
      io.errors(i).source.l2        := true.B
    }
  }

  io.perfInfo.only_0_hit    := only_0_hit_latch
  io.perfInfo.only_0_miss   := only_0_miss_latch
  io.perfInfo.hit_0_hit_1   := hit_0_hit_1_latch
  io.perfInfo.hit_0_miss_1  := hit_0_miss_1_latch
  io.perfInfo.miss_0_hit_1  := miss_0_hit_1_latch
  io.perfInfo.miss_0_miss_1 := miss_0_miss_1_latch
  io.perfInfo.hit_0_except_1 := hit_0_except_1_latch
  io.perfInfo.miss_0_except_1 := miss_0_except_1_latch
  io.perfInfo.except_0      := except_0_latch
  io.perfInfo.bank_hit(0)   := only_0_miss_latch  || hit_0_hit_1_latch || hit_0_miss_1_latch || hit_0_except_1_latch
  io.perfInfo.bank_hit(1)   := miss_0_hit_1_latch || hit_0_hit_1_latch
  io.perfInfo.hit           := hit_0_hit_1_latch || only_0_hit_latch || hit_0_except_1_latch || except_0_latch

  /** <PERF> fetch bubble generated by icache miss*/

  XSPerfAccumulate("icache_bubble_s2_miss",    s2_valid && !s2_fetch_finish )

}<|MERGE_RESOLUTION|>--- conflicted
+++ resolved
@@ -184,25 +184,17 @@
     toData.bits(i).vSetIdx        := Mux(tlb_slot.valid,tlb_slot.req_vsetIdx ,s0_req_vsetIdx(i))
   }
 
-<<<<<<< HEAD
   toMeta.valid                    := (s0_valid || tlb_slot.valid) && !missSwitchBit
   toMeta.bits.isDoubleLine   := Mux(tlb_slot.valid,tlb_slot.double_line ,s0_double_line.head)
   toMeta.bits.vSetIdx        := Mux(tlb_slot.valid,tlb_slot.req_vsetIdx ,s0_req_vsetIdx.head)
 
 
   toITLB(0).valid         := s0_valid  
-=======
-  toITLB(0).valid         := s0_valid
->>>>>>> e46acd83
   toITLB(0).bits.size     := 3.U // TODO: fix the size
   toITLB(0).bits.vaddr    := s0_req_vaddr.head(0)
   toITLB(0).bits.debug.pc := s0_req_vaddr.head(0)
 
-<<<<<<< HEAD
   toITLB(1).valid         := s0_valid && s0_double_line.head
-=======
-  toITLB(1).valid         := s0_valid && s0_double_line
->>>>>>> e46acd83
   toITLB(1).bits.size     := 3.U // TODO: fix the size
   toITLB(1).bits.vaddr    := s0_req_vaddr.head(1)
   toITLB(1).bits.debug.pc := s0_req_vaddr.head(1)
@@ -253,23 +245,13 @@
     tlb_slot.valid := false.B
   }
 
-<<<<<<< HEAD
   s0_can_go      := !missSwitchBit && s1_ready && sram_ready
-=======
-  s0_can_go      := !missSwitchBit && s1_ready && fetch_req(0).ready && fetch_req(1).ready
->>>>>>> e46acd83
   s0_slot_fire   := tlb_slot.valid && tlb_all_resp && s0_can_go
   s0_fetch_fire  := s0_valid && !tlb_slot.valid && s0_can_go
   s0_fire        := s0_slot_fire || s0_fetch_fire
 
   //TODO: fix GTimer() condition
-<<<<<<< HEAD
   fromFtq.ready := sram_ready && !missSwitchBit  && !tlb_slot.valid && s1_ready
-=======
-  fromIFU.map(_.ready := fetch_req(0).ready && fetch_req(1).ready && !missSwitchBit  &&
-                         !tlb_slot.valid &&
-                         s1_ready )//&& GTimer() > 500.U )
->>>>>>> e46acd83
   /**
     ******************************************************************************
     * ICache Stage 1
