--- conflicted
+++ resolved
@@ -78,23 +78,15 @@
   LoadPipelineWidth: Int = 2,
   StorePipelineWidth: Int = 2,
   StoreBufferSize: Int = 16,
-  RefillSize: Int = 512
+  RefillSize: Int = 512,
+  TlbEntrySize: Int = 32,
+  TlbL2EntrySize: Int = 256, // or 512
+  PtwL1EntrySize: Int = 16,
+  PtwL2EntrySize: Int = 256
 )
 
 
 trait HasXSParameter {
-<<<<<<< HEAD
-  val XLEN = 64
-  val HasMExtension = true
-  val HasCExtension = true
-  val HasDiv = true
-  val HasIcache = true
-  val HasDcache = true
-  val EnableStoreQueue = false
-  val AddrBits = 64 // AddrBits is used in some cases
-  val VAddrBits = 39 // VAddrBits is Virtual Memory addr bits
-  val PAddrBits = 40 // PAddrBits is Phyical Memory addr bits
-=======
 
   val core = Parameters.get.coreParameters
   val env = Parameters.get.envParameters
@@ -109,7 +101,6 @@
   val AddrBits = core.AddrBits // AddrBits is used in some cases
   val VAddrBits = core.VAddrBits // VAddrBits is Virtual Memory addr bits
   val PAddrBits = core.PAddrBits // PAddrBits is Phyical Memory addr bits
->>>>>>> e6aa9709
   val AddrBytes = AddrBits / 8 // unused
   val DataBits = XLEN
   val DataBytes = DataBits / 8
@@ -162,6 +153,11 @@
   val StorePipelineWidth = core.StorePipelineWidth
   val StoreBufferSize = core.StoreBufferSize
   val RefillSize = core.RefillSize
+  val TLBWidth = core.LoadPipelineWidth + core.StorePipelineWidth
+  val TlbEntrySize = core.TlbEntrySize
+  val TlbL2EntrySize = core.TlbL2EntrySize
+  val PtwL1EntrySize = core.PtwL1EntrySize
+  val PtwL2EntrySize = core.PtwL2EntrySize
 }
 
 trait HasXSLog { this: Module =>
