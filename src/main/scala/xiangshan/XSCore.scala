package xiangshan

import chisel3._
import chisel3.util._
import top.Parameters
import xiangshan.backend._
import xiangshan.backend.dispatch.DispatchParameters
import xiangshan.backend.exu.ExuParameters
import xiangshan.frontend._
import xiangshan.mem._
import xiangshan.backend.fu.HasExceptionNO
import xiangshan.cache.{ICache, DCache, L1plusCache, DCacheParameters, ICacheParameters, L1plusCacheParameters, PTW, Uncache}
import chipsalliance.rocketchip.config
import freechips.rocketchip.diplomacy.{LazyModule, LazyModuleImp}
import freechips.rocketchip.tilelink.{TLBundleParameters, TLCacheCork, TLBuffer, TLClientNode, TLIdentityNode, TLXbar}
import sifive.blocks.inclusivecache.{CacheParameters, InclusiveCache, InclusiveCacheMicroParameters}
import utils._

case class XSCoreParameters
(
  XLEN: Int = 64,
  HasMExtension: Boolean = true,
  HasCExtension: Boolean = true,
  HasDiv: Boolean = true,
  HasICache: Boolean = true,
  HasDCache: Boolean = true,
  EnableStoreQueue: Boolean = true,
  AddrBits: Int = 64,
  VAddrBits: Int = 39,
  PAddrBits: Int = 40,
  HasFPU: Boolean = true,
  FectchWidth: Int = 8,
  EnableBPU: Boolean = true,
  EnableBPD: Boolean = true,
  EnableRAS: Boolean = true,
  EnableLB: Boolean = true,
  EnableLoop: Boolean = false,
  HistoryLength: Int = 64,
  BtbSize: Int = 2048,
  JbtacSize: Int = 1024,
  JbtacBanks: Int = 8,
  RasSize: Int = 16,
  CacheLineSize: Int = 512,
  UBtbWays: Int = 16,
  BtbWays: Int = 2,
  IBufSize: Int = 64,
  DecodeWidth: Int = 6,
  RenameWidth: Int = 6,
  CommitWidth: Int = 6,
<<<<<<< HEAD
  BrqSize: Int = 48,
  IssQueSize: Int = 16,
  NRPhyRegs: Int = 160,
  NRIntReadPorts: Int = 8,
=======
  BrqSize: Int = 12,
  IssQueSize: Int = 8,
  NRPhyRegs: Int = 128,
  NRIntReadPorts: Int = 14,
>>>>>>> a71093cd
  NRIntWritePorts: Int = 8,
  NRFpReadPorts: Int = 14,
  NRFpWritePorts: Int = 8, 
  EnableUnifiedLSQ: Boolean = false,
  LsroqSize: Int = 64,
  LoadQueueSize: Int = 64,
  StoreQueueSize: Int = 48,
  RoqSize: Int = 192,
  dpParams: DispatchParameters = DispatchParameters(
    DqEnqWidth = 4,
    IntDqSize = 96,
    FpDqSize = 96,
    LsDqSize = 64,
    IntDqDeqWidth = 4,
    FpDqDeqWidth = 4,
    LsDqDeqWidth = 4,
    IntDqReplayWidth = 4,
    FpDqReplayWidth = 4,
    LsDqReplayWidth = 4
  ),
  exuParameters: ExuParameters = ExuParameters(
    JmpCnt = 1,
    AluCnt = 4,
    MulCnt = 0,
    MduCnt = 2,
    FmacCnt = 4,
    FmiscCnt = 2,
    FmiscDivSqrtCnt = 0,
    LduCnt = 2,
    StuCnt = 2
  ),
  LoadPipelineWidth: Int = 2,
  StorePipelineWidth: Int = 2,
  StoreBufferSize: Int = 16,
  RefillSize: Int = 512,
  TlbEntrySize: Int = 32,
  TlbL2EntrySize: Int = 256, // or 512
  PtwL1EntrySize: Int = 16,
  PtwL2EntrySize: Int = 256,
  NumPerfCounters: Int = 16
)

trait HasXSParameter {

  val core = Parameters.get.coreParameters
  val env = Parameters.get.envParameters

  val XLEN = core.XLEN
  val HasMExtension = core.HasMExtension
  val HasCExtension = core.HasCExtension
  val HasDiv = core.HasDiv
  val HasIcache = core.HasICache
  val HasDcache = core.HasDCache
  val EnableStoreQueue = core.EnableStoreQueue
  val AddrBits = core.AddrBits // AddrBits is used in some cases
  val VAddrBits = core.VAddrBits // VAddrBits is Virtual Memory addr bits
  val PAddrBits = core.PAddrBits // PAddrBits is Phyical Memory addr bits
  val AddrBytes = AddrBits / 8 // unused
  val DataBits = XLEN
  val DataBytes = DataBits / 8
  val HasFPU = core.HasFPU
  val FetchWidth = core.FectchWidth
  val PredictWidth = FetchWidth * 2
  val EnableBPU = core.EnableBPU
  val EnableBPD = core.EnableBPD // enable backing predictor(like Tage) in BPUStage3
  val EnableRAS = core.EnableRAS
  val EnableLB = core.EnableLB
  val EnableLoop = core.EnableLoop
  val HistoryLength = core.HistoryLength
  val BtbSize = core.BtbSize
  // val BtbWays = 4
  val BtbBanks = PredictWidth
  // val BtbSets = BtbSize / BtbWays
  val JbtacSize = core.JbtacSize
  val JbtacBanks = core.JbtacBanks
  val RasSize = core.RasSize
  val CacheLineSize = core.CacheLineSize
  val CacheLineHalfWord = CacheLineSize / 16
  val ExtHistoryLength = HistoryLength + 64
  val UBtbWays = core.UBtbWays
  val BtbWays = core.BtbWays
  val IBufSize = core.IBufSize
  val DecodeWidth = core.DecodeWidth
  val RenameWidth = core.RenameWidth
  val CommitWidth = core.CommitWidth
  val BrqSize = core.BrqSize
  val IssQueSize = core.IssQueSize
  val BrTagWidth = log2Up(BrqSize)
  val NRPhyRegs = core.NRPhyRegs
  val PhyRegIdxWidth = log2Up(NRPhyRegs)
  val RoqSize = core.RoqSize
  val EnableUnifiedLSQ = core.EnableUnifiedLSQ
  val LsroqSize = core.LsroqSize // 64
  val InnerLsroqIdxWidth = log2Up(LsroqSize)
  val LsroqIdxWidth = InnerLsroqIdxWidth + 1
  val LoadQueueSize = core.LoadQueueSize
  val StoreQueueSize = core.StoreQueueSize
  val dpParams = core.dpParams
  val ReplayWidth = dpParams.IntDqReplayWidth + dpParams.FpDqReplayWidth + dpParams.LsDqReplayWidth
  val exuParameters = core.exuParameters
  val NRIntReadPorts = core.NRIntReadPorts
  val NRIntWritePorts = core.NRIntWritePorts
  val NRMemReadPorts = exuParameters.LduCnt + 2*exuParameters.StuCnt
  val NRFpReadPorts = core.NRFpReadPorts
  val NRFpWritePorts = core.NRFpWritePorts
  val LoadPipelineWidth = core.LoadPipelineWidth
  val StorePipelineWidth = core.StorePipelineWidth
  val StoreBufferSize = core.StoreBufferSize
  val RefillSize = core.RefillSize
  val DTLBWidth = core.LoadPipelineWidth + core.StorePipelineWidth
  val TlbEntrySize = core.TlbEntrySize
  val TlbL2EntrySize = core.TlbL2EntrySize
  val PtwL1EntrySize = core.PtwL1EntrySize
  val PtwL2EntrySize = core.PtwL2EntrySize
  val NumPerfCounters = core.NumPerfCounters

  val l1BusDataWidth = 256

  val icacheParameters = ICacheParameters(
    nMissEntries = 2
  )

  val l1plusCacheParameters = L1plusCacheParameters(
    tagECC = Some("secded"),
    dataECC = Some("secded"),
    nMissEntries = 8
  )

  val dcacheParameters = DCacheParameters(
    tagECC = Some("secded"),
    dataECC = Some("secded"),
    nMissEntries = 16,
    nLoadMissEntries = 8,
    nStoreMissEntries = 8
  )

  val LRSCCycles = 100
}

trait HasXSLog { this: RawModule =>
  implicit val moduleName: String = this.name
}

abstract class XSModule extends MultiIOModule
  with HasXSParameter
  with HasExceptionNO
  with HasXSLog
{
  def io: Record
}

//remove this trait after impl module logic
trait NeedImpl { this: RawModule =>
  override protected def IO[T <: Data](iodef: T): T = {
    println(s"[Warn]: (${this.name}) please reomve 'NeedImpl' after implement this module")
    val io = chisel3.experimental.IO(iodef)
    io <> DontCare
    io
  }
}

abstract class XSBundle extends Bundle
  with HasXSParameter

case class EnviromentParameters
(
  FPGAPlatform: Boolean = true,
  EnableDebug: Boolean = false
)

object AddressSpace extends HasXSParameter {
  // (start, size)
  // address out of MMIO will be considered as DRAM
  def mmio = List(
    (0x30000000L, 0x10000000L),  // internal devices, such as CLINT and PLIC
    (0x40000000L, 0x40000000L) // external devices
  )

  def isMMIO(addr: UInt): Bool = mmio.map(range => {
    require(isPow2(range._2))
    val bits = log2Up(range._2)
    (addr ^ range._1.U)(PAddrBits-1, bits) === 0.U
  }).reduce(_ || _)
}



class XSCore()(implicit p: config.Parameters) extends LazyModule {

  val dcache = LazyModule(new DCache())
  val uncache = LazyModule(new Uncache())
  val l1pluscache = LazyModule(new L1plusCache())
  val ptw = LazyModule(new PTW())

  val mem = TLIdentityNode()
  val mmio = uncache.clientNode

  // TODO: refactor these params
  private val l2 = LazyModule(new InclusiveCache(
    CacheParameters(
      level = 2,
      ways = 4,
      sets = 512 * 1024 / (64 * 4),
      blockBytes = 64,
      beatBytes = 32 // beatBytes = l1BusDataWidth / 8
    ),
    InclusiveCacheMicroParameters(
      writeBytes = 8
    )
  ))

  private val xbar = TLXbar()

  xbar := TLBuffer() := DebugIdentityNode() := dcache.clientNode
  xbar := TLBuffer() := DebugIdentityNode() := l1pluscache.clientNode
  xbar := TLBuffer() := DebugIdentityNode() := ptw.node

  l2.node := xbar

  mem := TLBuffer() := TLCacheCork() := TLBuffer() := l2.node

  lazy val module = new XSCoreImp(this)
}

class XSCoreImp(outer: XSCore) extends LazyModuleImp(outer) with HasXSParameter {
  val io = IO(new Bundle {
    val externalInterrupt = new ExternalInterruptIO
  })

  val front = Module(new Frontend)
  val backend = Module(new Backend)
  val mem = Module(new Memend)

  val dcache = outer.dcache.module
  val uncache = outer.uncache.module
  val l1pluscache = outer.l1pluscache.module
  val ptw = outer.ptw.module
  val icache = Module(new ICache)

  front.io.backend <> backend.io.frontend
  front.io.icacheResp <> icache.io.resp
  front.io.icacheToTlb <> icache.io.tlb
  icache.io.req <> front.io.icacheReq
  icache.io.flush <> front.io.icacheFlush

  icache.io.mem_acquire <> l1pluscache.io.req
  l1pluscache.io.resp <> icache.io.mem_grant
  l1pluscache.io.flush := icache.io.l1plusflush
  icache.io.fencei := backend.io.fencei

  mem.io.backend   <> backend.io.mem
  io.externalInterrupt <> backend.io.externalInterrupt

  ptw.io.tlb(0) <> mem.io.ptw
  ptw.io.tlb(1) <> front.io.ptw
  ptw.io.sfence <> backend.io.sfence
  ptw.io.csr <> backend.io.tlbCsrIO

  dcache.io.lsu.load    <> mem.io.loadUnitToDcacheVec
  dcache.io.lsu.lsroq   <> mem.io.loadMiss
  dcache.io.lsu.atomics <> mem.io.atomics
  dcache.io.lsu.store   <> mem.io.sbufferToDcache
  uncache.io.lsroq      <> mem.io.uncache

}<|MERGE_RESOLUTION|>--- conflicted
+++ resolved
@@ -47,17 +47,10 @@
   DecodeWidth: Int = 6,
   RenameWidth: Int = 6,
   CommitWidth: Int = 6,
-<<<<<<< HEAD
   BrqSize: Int = 48,
   IssQueSize: Int = 16,
   NRPhyRegs: Int = 160,
   NRIntReadPorts: Int = 8,
-=======
-  BrqSize: Int = 12,
-  IssQueSize: Int = 8,
-  NRPhyRegs: Int = 128,
-  NRIntReadPorts: Int = 14,
->>>>>>> a71093cd
   NRIntWritePorts: Int = 8,
   NRFpReadPorts: Int = 14,
   NRFpWritePorts: Int = 8, 
