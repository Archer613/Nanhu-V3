package xiangshan

import chisel3._
import chisel3.util._
import top.Parameters
import xiangshan.backend._
import xiangshan.backend.dispatch.DispatchParameters
import xiangshan.backend.exu.ExuParameters
import xiangshan.frontend._
import xiangshan.mem._
import xiangshan.backend.fu.HasExceptionNO
import xiangshan.cache.{ICache, DCache, L1plusCache, DCacheParameters, ICacheParameters, L1plusCacheParameters, PTW, Uncache}
import chipsalliance.rocketchip.config
import freechips.rocketchip.diplomacy.{LazyModule, LazyModuleImp}
import freechips.rocketchip.tilelink.{TLBundleParameters, TLCacheCork, TLBuffer, TLClientNode, TLIdentityNode, TLXbar}
import sifive.blocks.inclusivecache.{CacheParameters, InclusiveCache, InclusiveCacheMicroParameters}
import utils._

case class XSCoreParameters
(
  XLEN: Int = 64,
  HasMExtension: Boolean = true,
  HasCExtension: Boolean = true,
  HasDiv: Boolean = true,
  HasICache: Boolean = true,
  HasDCache: Boolean = true,
  EnableStoreQueue: Boolean = true,
  AddrBits: Int = 64,
  VAddrBits: Int = 39,
  PAddrBits: Int = 40,
  HasFPU: Boolean = true,
  FectchWidth: Int = 8,
  EnableBPU: Boolean = true,
  EnableBPD: Boolean = true,
  EnableRAS: Boolean = true,
<<<<<<< HEAD
  EnableLB: Boolean = false,
  EnableLoop: Boolean = true,
=======
  EnableLB: Boolean = true,
  EnableLoop: Boolean = false,
>>>>>>> 92998621
  HistoryLength: Int = 64,
  BtbSize: Int = 2048,
  JbtacSize: Int = 1024,
  JbtacBanks: Int = 8,
  RasSize: Int = 16,
  CacheLineSize: Int = 512,
  UBtbWays: Int = 16,
  BtbWays: Int = 2,
  IBufSize: Int = 64,
  DecodeWidth: Int = 6,
  RenameWidth: Int = 6,
  CommitWidth: Int = 6,
  BrqSize: Int = 12,
  IssQueSize: Int = 8,
  NRPhyRegs: Int = 128,
  NRIntReadPorts: Int = 14,
  NRIntWritePorts: Int = 8,
  NRFpReadPorts: Int = 14,
  NRFpWritePorts: Int = 8, 
  EnableUnifiedLSQ: Boolean = false,
  LsroqSize: Int = 16,
  LoadQueueSize: Int = 12,
  StoreQueueSize: Int = 10,
  RoqSize: Int = 32,
  dpParams: DispatchParameters = DispatchParameters(
    DqEnqWidth = 4,
    IntDqSize = 24,
    FpDqSize = 16,
    LsDqSize = 16,
    IntDqDeqWidth = 4,
    FpDqDeqWidth = 4,
    LsDqDeqWidth = 4,
    IntDqReplayWidth = 4,
    FpDqReplayWidth = 4,
    LsDqReplayWidth = 4
  ),
  exuParameters: ExuParameters = ExuParameters(
    JmpCnt = 1,
    AluCnt = 4,
    MulCnt = 0,
    MduCnt = 2,
    FmacCnt = 4,
    FmiscCnt = 2,
    FmiscDivSqrtCnt = 0,
    LduCnt = 2,
    StuCnt = 2
  ),
  LoadPipelineWidth: Int = 2,
  StorePipelineWidth: Int = 2,
  StoreBufferSize: Int = 16,
  RefillSize: Int = 512,
  TlbEntrySize: Int = 32,
  TlbL2EntrySize: Int = 256, // or 512
  PtwL1EntrySize: Int = 16,
  PtwL2EntrySize: Int = 256,
  NumPerfCounters: Int = 16
)

trait HasXSParameter {

  val core = Parameters.get.coreParameters
  val env = Parameters.get.envParameters

  val XLEN = core.XLEN
  val HasMExtension = core.HasMExtension
  val HasCExtension = core.HasCExtension
  val HasDiv = core.HasDiv
  val HasIcache = core.HasICache
  val HasDcache = core.HasDCache
  val EnableStoreQueue = core.EnableStoreQueue
  val AddrBits = core.AddrBits // AddrBits is used in some cases
  val VAddrBits = core.VAddrBits // VAddrBits is Virtual Memory addr bits
  val PAddrBits = core.PAddrBits // PAddrBits is Phyical Memory addr bits
  val AddrBytes = AddrBits / 8 // unused
  val DataBits = XLEN
  val DataBytes = DataBits / 8
  val HasFPU = core.HasFPU
  val FetchWidth = core.FectchWidth
  val PredictWidth = FetchWidth * 2
  val EnableBPU = core.EnableBPU
  val EnableBPD = core.EnableBPD // enable backing predictor(like Tage) in BPUStage3
  val EnableRAS = core.EnableRAS
  val EnableLB = core.EnableLB
  val EnableLoop = core.EnableLoop
  val HistoryLength = core.HistoryLength
  val BtbSize = core.BtbSize
  // val BtbWays = 4
  val BtbBanks = PredictWidth
  // val BtbSets = BtbSize / BtbWays
  val JbtacSize = core.JbtacSize
  val JbtacBanks = core.JbtacBanks
  val RasSize = core.RasSize
  val CacheLineSize = core.CacheLineSize
  val CacheLineHalfWord = CacheLineSize / 16
  val ExtHistoryLength = HistoryLength + 64
  val UBtbWays = core.UBtbWays
  val BtbWays = core.BtbWays
  val IBufSize = core.IBufSize
  val DecodeWidth = core.DecodeWidth
  val RenameWidth = core.RenameWidth
  val CommitWidth = core.CommitWidth
  val BrqSize = core.BrqSize
  val IssQueSize = core.IssQueSize
  val BrTagWidth = log2Up(BrqSize)
  val NRPhyRegs = core.NRPhyRegs
  val PhyRegIdxWidth = log2Up(NRPhyRegs)
  val RoqSize = core.RoqSize
  val EnableUnifiedLSQ = core.EnableUnifiedLSQ
  val LsroqSize = core.LsroqSize // 64
  val InnerLsroqIdxWidth = log2Up(LsroqSize)
  val LsroqIdxWidth = InnerLsroqIdxWidth + 1
  val LoadQueueSize = core.LoadQueueSize
  val StoreQueueSize = core.StoreQueueSize
  val dpParams = core.dpParams
  val ReplayWidth = dpParams.IntDqReplayWidth + dpParams.FpDqReplayWidth + dpParams.LsDqReplayWidth
  val exuParameters = core.exuParameters
  val NRIntReadPorts = core.NRIntReadPorts
  val NRIntWritePorts = core.NRIntWritePorts
  val NRMemReadPorts = exuParameters.LduCnt + 2*exuParameters.StuCnt
  val NRFpReadPorts = core.NRFpReadPorts
  val NRFpWritePorts = core.NRFpWritePorts
  val LoadPipelineWidth = core.LoadPipelineWidth
  val StorePipelineWidth = core.StorePipelineWidth
  val StoreBufferSize = core.StoreBufferSize
  val RefillSize = core.RefillSize
  val DTLBWidth = core.LoadPipelineWidth + core.StorePipelineWidth
  val TlbEntrySize = core.TlbEntrySize
  val TlbL2EntrySize = core.TlbL2EntrySize
  val PtwL1EntrySize = core.PtwL1EntrySize
  val PtwL2EntrySize = core.PtwL2EntrySize
  val NumPerfCounters = core.NumPerfCounters

  val l1BusDataWidth = 256

  val icacheParameters = ICacheParameters(
    nMissEntries = 2
  )

  val l1plusCacheParameters = L1plusCacheParameters(
    tagECC = Some("secded"),
    dataECC = Some("secded"),
    nMissEntries = 8
  )

  val dcacheParameters = DCacheParameters(
    tagECC = Some("secded"),
    dataECC = Some("secded"),
    nMissEntries = 16,
    nLoadMissEntries = 8,
    nStoreMissEntries = 8
  )

  val LRSCCycles = 100
}

trait HasXSLog { this: RawModule =>
  implicit val moduleName: String = this.name
}

abstract class XSModule extends MultiIOModule
  with HasXSParameter
  with HasExceptionNO
  with HasXSLog
{
  def io: Record
}

//remove this trait after impl module logic
trait NeedImpl { this: RawModule =>
  override protected def IO[T <: Data](iodef: T): T = {
    println(s"[Warn]: (${this.name}) please reomve 'NeedImpl' after implement this module")
    val io = chisel3.experimental.IO(iodef)
    io <> DontCare
    io
  }
}

abstract class XSBundle extends Bundle
  with HasXSParameter

case class EnviromentParameters
(
  FPGAPlatform: Boolean = true,
  EnableDebug: Boolean = false
)

object AddressSpace extends HasXSParameter {
  // (start, size)
  // address out of MMIO will be considered as DRAM
  def mmio = List(
    (0x30000000L, 0x10000000L),  // internal devices, such as CLINT and PLIC
    (0x40000000L, 0x40000000L) // external devices
  )

  def isMMIO(addr: UInt): Bool = mmio.map(range => {
    require(isPow2(range._2))
    val bits = log2Up(range._2)
    (addr ^ range._1.U)(PAddrBits-1, bits) === 0.U
  }).reduce(_ || _)
}



class XSCore()(implicit p: config.Parameters) extends LazyModule {

  val dcache = LazyModule(new DCache())
  val uncache = LazyModule(new Uncache())
  val l1pluscache = LazyModule(new L1plusCache())
  val ptw = LazyModule(new PTW())

  val mem = TLIdentityNode()
  val mmio = uncache.clientNode

  // TODO: refactor these params
  private val l2 = LazyModule(new InclusiveCache(
    CacheParameters(
      level = 2,
      ways = 4,
      sets = 512 * 1024 / (64 * 4),
      blockBytes = 64,
      beatBytes = 32 // beatBytes = l1BusDataWidth / 8
    ),
    InclusiveCacheMicroParameters(
      writeBytes = 8
    )
  ))

  private val xbar = TLXbar()

  xbar := TLBuffer() := DebugIdentityNode() := dcache.clientNode
  xbar := TLBuffer() := DebugIdentityNode() := l1pluscache.clientNode
  xbar := TLBuffer() := DebugIdentityNode() := ptw.node

  l2.node := xbar

  mem := TLBuffer() := TLCacheCork() := TLBuffer() := l2.node

  lazy val module = new XSCoreImp(this)
}

class XSCoreImp(outer: XSCore) extends LazyModuleImp(outer) with HasXSParameter {
  val io = IO(new Bundle {
    val externalInterrupt = new ExternalInterruptIO
  })

  val front = Module(new Frontend)
  val backend = Module(new Backend)
  val mem = Module(new Memend)

  val dcache = outer.dcache.module
  val uncache = outer.uncache.module
  val l1pluscache = outer.l1pluscache.module
  val ptw = outer.ptw.module
  val icache = Module(new ICache)

  front.io.backend <> backend.io.frontend
  front.io.icacheResp <> icache.io.resp
  front.io.icacheToTlb <> icache.io.tlb
  icache.io.req <> front.io.icacheReq
  icache.io.flush <> front.io.icacheFlush

  icache.io.mem_acquire <> l1pluscache.io.req
  l1pluscache.io.resp <> icache.io.mem_grant
  l1pluscache.io.flush := icache.io.l1plusflush
  icache.io.fencei := backend.io.fencei

  mem.io.backend   <> backend.io.mem
  io.externalInterrupt <> backend.io.externalInterrupt

  ptw.io.tlb(0) <> mem.io.ptw
  ptw.io.tlb(1) <> front.io.ptw
  ptw.io.sfence <> backend.io.mem.sfence//sfence
  ptw.io.csr <> backend.io.tlbCsrIO

  dcache.io.lsu.load    <> mem.io.loadUnitToDcacheVec
  dcache.io.lsu.lsroq   <> mem.io.loadMiss
  dcache.io.lsu.atomics <> mem.io.atomics
  dcache.io.lsu.store   <> mem.io.sbufferToDcache
  uncache.io.lsroq      <> mem.io.uncache

}<|MERGE_RESOLUTION|>--- conflicted
+++ resolved
@@ -33,13 +33,8 @@
   EnableBPU: Boolean = true,
   EnableBPD: Boolean = true,
   EnableRAS: Boolean = true,
-<<<<<<< HEAD
-  EnableLB: Boolean = false,
+  EnableLB: Boolean = true,
   EnableLoop: Boolean = true,
-=======
-  EnableLB: Boolean = true,
-  EnableLoop: Boolean = false,
->>>>>>> 92998621
   HistoryLength: Int = 64,
   BtbSize: Int = 2048,
   JbtacSize: Int = 1024,
