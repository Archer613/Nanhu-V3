--- conflicted
+++ resolved
@@ -8,9 +8,6 @@
 import chisel3.util._
 import chisel3.util.experimental.BoringUtils
 
-<<<<<<< HEAD
-class NOOPSoC(implicit val p: NOOPConfig) extends NOOPModule {
-=======
 trait HasILAParameter {
   val enableILA = false
 }
@@ -25,7 +22,6 @@
 }
 
 class NOOPSoC(implicit val p: NOOPConfig) extends Module with HasILAParameter {
->>>>>>> 94d227f2
   val io = IO(new Bundle{
     val mem = new AXI4
     val mmio = (if (p.FPGAPlatform) { new AXI4Lite } else { new SimpleBusUC })
