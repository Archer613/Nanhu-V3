/***************************************************************************************
* Copyright (c) 2020-2021 Institute of Computing Technology, Chinese Academy of Sciences
* Copyright (c) 2020-2021 Peng Cheng Laboratory
*
* XiangShan is licensed under Mulan PSL v2.
* You can use this software according to the terms and conditions of the Mulan PSL v2.
* You may obtain a copy of Mulan PSL v2 at:
*          http://license.coscl.org.cn/MulanPSL2
*
* THIS SOFTWARE IS PROVIDED ON AN "AS IS" BASIS, WITHOUT WARRANTIES OF ANY KIND,
* EITHER EXPRESS OR IMPLIED, INCLUDING BUT NOT LIMITED TO NON-INFRINGEMENT,
* MERCHANTABILITY OR FIT FOR A PARTICULAR PURPOSE.
*
* See the Mulan PSL v2 for more details.
***************************************************************************************/

package system

import chipsalliance.rocketchip.config.{Field, Parameters}
import chisel3._
import chisel3.util._
import device.{DebugModule, TLPMA, TLPMAIO}
import freechips.rocketchip.devices.tilelink.{CLINT, CLINTParams, DevNullParams, PLICParams, TLError, TLPLIC}
import freechips.rocketchip.diplomacy.{AddressSet, IdRange, InModuleBody, LazyModule, LazyModuleImp, MemoryDevice, RegionType, SimpleDevice, TransferSizes}
import freechips.rocketchip.interrupts.{IntSourceNode, IntSourcePortSimple}
import freechips.rocketchip.regmapper.{RegField, RegFieldAccessType, RegFieldDesc, RegFieldGroup}
import utils.{BinaryArbiter, TLEdgeBuffer}
import xiangshan.{DebugOptionsKey, HasXSParameter, XSBundle, XSCore, XSCoreParameters, XSTileKey}
import freechips.rocketchip.amba.axi4._
import freechips.rocketchip.tilelink._
import top.BusPerfMonitor
import xiangshan.backend.fu.PMAConst
import huancun._
import huancun.debug.TLLogger

case object SoCParamsKey extends Field[SoCParameters]

case class SoCParameters
(
  EnableILA: Boolean = false,
  PAddrBits: Int = 36,
  extIntrs: Int = 64,
  L3NBanks: Int = 4,
  L3CacheParamsOpt: Option[HCCacheParameters] = Some(HCCacheParameters(
    name = "l3",
    level = 3,
    ways = 8,
    sets = 2048 // 1MB per bank
  ))
){
  // L3 configurations
  val L3InnerBusWidth = 256
  val L3BlockSize = 64
  // on chip network configurations
  val L3OuterBusWidth = 256
}

trait HasSoCParameter {
  implicit val p: Parameters

  val soc = p(SoCParamsKey)
  val debugOpts = p(DebugOptionsKey)
  val tiles = p(XSTileKey)

  val NumCores = tiles.size
  val EnableILA = soc.EnableILA

  // L3 configurations
  val L3InnerBusWidth = soc.L3InnerBusWidth
  val L3BlockSize = soc.L3BlockSize
  val L3NBanks = soc.L3NBanks

  // on chip network configurations
  val L3OuterBusWidth = soc.L3OuterBusWidth

  val NrExtIntr = soc.extIntrs
}

class ILABundle extends Bundle {}


abstract class BaseSoC()(implicit p: Parameters) extends LazyModule with HasSoCParameter {
  val bankedNode = BankBinder(L3NBanks, L3BlockSize)
  val peripheralXbar = TLXbar()
  val l3_xbar = TLXbar()
  val l3_banked_xbar = TLXbar()
}

// We adapt the following three traits from rocket-chip.
// Source: rocket-chip/src/main/scala/subsystem/Ports.scala
trait HaveSlaveAXI4Port {
  this: BaseSoC =>

  val idBits = 14

  val l3FrontendAXI4Node = AXI4MasterNode(Seq(AXI4MasterPortParameters(
    Seq(AXI4MasterParameters(
      name = "dma",
      id = IdRange(0, 1 << idBits)
    ))
  )))
  private val errorDevice = LazyModule(new TLError(
    params = DevNullParams(
      address = Seq(AddressSet(0x0, 0x7fffffffL)),
      maxAtomic = 8,
      maxTransfer = 64),
    beatBytes = L3InnerBusWidth / 8
  ))
  private val error_xbar = TLXbar()

  l3_xbar :=
    TLFIFOFixer() :=
    TLWidthWidget(32) :=
    TLBuffer() :=
    AXI4ToTL() :=
<<<<<<< HEAD
    AXI4UserYanker(Some(16)) :=
=======
    AXI4Buffer() :=
    AXI4UserYanker(Some(32)) :=
>>>>>>> f043338d
    AXI4Fragmenter() :=
    AXI4Buffer() :=
    AXI4Buffer() :=
    AXI4IdIndexer(4) :=
    l3FrontendAXI4Node
  errorDevice.node := l3_xbar

  val dma = InModuleBody {
    l3FrontendAXI4Node.makeIOs()
  }
}

trait HaveAXI4MemPort {
  this: BaseSoC =>
  val device = new MemoryDevice
  // 36-bit physical address
  val memRange = AddressSet(0x00000000L, 0xfffffffffL).subtract(AddressSet(0x0L, 0x7fffffffL))
  val memAXI4SlaveNode = AXI4SlaveNode(Seq(
    AXI4SlavePortParameters(
      slaves = Seq(
        AXI4SlaveParameters(
          address = memRange,
          regionType = RegionType.UNCACHED,
          executable = true,
          supportsRead = TransferSizes(1, L3BlockSize),
          supportsWrite = TransferSizes(1, L3BlockSize),
          interleavedId = Some(0),
          resources = device.reg("mem")
        )
      ),
      beatBytes = L3OuterBusWidth / 8
    )
  ))

  val mem_xbar = TLXbar()
  mem_xbar :=*
    TLXbar() :=*
    TLBuffer.chainNode(2) :=*
    TLCacheCork() :=*
    bankedNode

  mem_xbar :=
    TLWidthWidget(8) :=
    TLBuffer.chainNode(3, name = Some("PeripheralXbar_to_MemXbar_buffer")) :=
    peripheralXbar

  memAXI4SlaveNode :=
    AXI4Buffer() :=
    AXI4Buffer() :=
    AXI4Buffer() :=
    AXI4IdIndexer(idBits = 14) :=
    AXI4UserYanker() :=
    AXI4Deinterleaver(L3BlockSize) :=
    TLToAXI4() :=
    TLSourceShrinker(64) :=
    TLWidthWidget(L3OuterBusWidth / 8) :=
    TLBuffer.chainNode(2) :=
    mem_xbar

  val memory = InModuleBody {
    memAXI4SlaveNode.makeIOs()
  }
}

trait HaveAXI4PeripheralPort { this: BaseSoC =>
  // on-chip devices: 0x3800_0000 - 0x3fff_ffff 0x0000_0000 - 0x0000_0fff
  val onChipPeripheralRange = AddressSet(0x38000000L, 0x07ffffffL)
  val uartRange = AddressSet(0x40600000, 0xf)
  val uartDevice = new SimpleDevice("serial", Seq("xilinx,uartlite"))
  val uartParams = AXI4SlaveParameters(
    address = Seq(uartRange),
    regionType = RegionType.UNCACHED,
    supportsRead = TransferSizes(1, 8),
    supportsWrite = TransferSizes(1, 8),
    resources = uartDevice.reg
  )
  val peripheralRange = AddressSet(
    0x0, 0x7fffffff
  ).subtract(onChipPeripheralRange).flatMap(x => x.subtract(uartRange))
  val peripheralNode = AXI4SlaveNode(Seq(AXI4SlavePortParameters(
    Seq(AXI4SlaveParameters(
      address = peripheralRange,
      regionType = RegionType.UNCACHED,
      supportsRead = TransferSizes(1, 8),
      supportsWrite = TransferSizes(1, 8),
      interleavedId = Some(0)
    ), uartParams),
    beatBytes = 8
  )))

  peripheralNode :=
    AXI4IdIndexer(idBits = 2) :=
    AXI4Buffer() :=
    AXI4Buffer() :=
    AXI4Buffer() :=
    AXI4Buffer() :=
    AXI4UserYanker() :=
    AXI4Deinterleaver(8) :=
    TLToAXI4() :=
    TLBuffer.chainNode(3) :=
    peripheralXbar

  val peripheral = InModuleBody {
    peripheralNode.makeIOs()
  }

}

class SoCMisc()(implicit p: Parameters) extends BaseSoC
  with HaveAXI4MemPort
  with HaveAXI4PeripheralPort
  with PMAConst
  with HaveSlaveAXI4Port
{
  val peripheral_ports = Array.fill(NumCores) { TLTempNode() }
  val core_to_l3_ports = Array.fill(NumCores) { TLTempNode() }

  val l3_in = TLTempNode()
  val l3_out = TLTempNode()
  val l3_mem_pmu = BusPerfMonitor(enable = !debugOpts.FPGAPlatform)

  l3_in :*= TLEdgeBuffer(_ => true, Some("L3_in_buffer")) :*= l3_banked_xbar
  bankedNode :*= TLLogger("MEM_L3", !debugOpts.FPGAPlatform) :*= l3_mem_pmu :*= l3_out

  if(soc.L3CacheParamsOpt.isEmpty){
    l3_out :*= l3_in
  }

  for(port <- peripheral_ports) {
    peripheralXbar := TLBuffer.chainNode(2, Some("L2_to_L3_peripheral_buffer")) := port
  }

  for ((core_out, i) <- core_to_l3_ports.zipWithIndex){
    l3_banked_xbar :=*
      TLLogger(s"L3_L2_$i", !debugOpts.FPGAPlatform) :=*
      TLBuffer() :=
      core_out
  }
  l3_banked_xbar := TLBuffer.chainNode(2) := l3_xbar

  val clint = LazyModule(new CLINT(CLINTParams(0x38000000L), 8))
  clint.node := peripheralXbar

  class IntSourceNodeToModule(val num: Int)(implicit p: Parameters) extends LazyModule {
    val sourceNode = IntSourceNode(IntSourcePortSimple(num, ports = 1, sources = 1))
    lazy val module = new LazyModuleImp(this){
      val in = IO(Input(Vec(num, Bool())))
      in.zip(sourceNode.out.head._1).foreach{ case (i, s) => s := i }
    }
  }

  val plic = LazyModule(new TLPLIC(PLICParams(0x3c000000L), 8))
  val plicSource = LazyModule(new IntSourceNodeToModule(NrExtIntr))

  plic.intnode := plicSource.sourceNode
  plic.node := peripheralXbar

  val debugModule = LazyModule(new DebugModule(NumCores)(p))
  debugModule.debug.node := peripheralXbar
  debugModule.debug.dmInner.dmInner.sb2tlOpt.foreach { sb2tl  =>
    l3_xbar := TLBuffer() := TLWidthWidget(1) := sb2tl.node
  }

  lazy val module = new LazyModuleImp(this){

    val debug_module_io = IO(chiselTypeOf(debugModule.module.io))
    val ext_intrs = IO(Input(UInt(NrExtIntr.W)))
    
    debugModule.module.io <> debug_module_io

    // sync external interrupts
    require(plicSource.module.in.length == ext_intrs.getWidth)
    for ((plic_in, interrupt) <- plicSource.module.in.zip(ext_intrs.asBools)) {
      val ext_intr_sync = RegInit(0.U(3.W))
      ext_intr_sync := Cat(ext_intr_sync(1, 0), interrupt)
      plic_in := ext_intr_sync(2)
    }

    val freq = 100
    val cnt = RegInit((freq - 1).U)
    val tick = cnt === 0.U
    cnt := Mux(tick, (freq - 1).U, cnt - 1.U)
    clint.module.io.rtcTick := tick
  }
}<|MERGE_RESOLUTION|>--- conflicted
+++ resolved
@@ -113,12 +113,8 @@
     TLWidthWidget(32) :=
     TLBuffer() :=
     AXI4ToTL() :=
-<<<<<<< HEAD
+    AXI4Buffer() :=
     AXI4UserYanker(Some(16)) :=
-=======
-    AXI4Buffer() :=
-    AXI4UserYanker(Some(32)) :=
->>>>>>> f043338d
     AXI4Fragmenter() :=
     AXI4Buffer() :=
     AXI4Buffer() :=
@@ -286,7 +282,7 @@
 
     val debug_module_io = IO(chiselTypeOf(debugModule.module.io))
     val ext_intrs = IO(Input(UInt(NrExtIntr.W)))
-    
+
     debugModule.module.io <> debug_module_io
 
     // sync external interrupts
