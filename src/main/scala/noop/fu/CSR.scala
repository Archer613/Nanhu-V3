package noop

import chisel3._
import chisel3.util._
import chisel3.util.experimental.BoringUtils

import utils._

object CSROpType {
  def jmp  = "b000".U
  def wrt  = "b001".U
  def set  = "b010".U
  def clr  = "b011".U
  def wrti = "b101".U
  def seti = "b110".U
  def clri = "b111".U
}

trait HasCSRConst {
  // User Trap Setup
  val Ustatus       = 0x000 
  val Uie           = 0x004
  val Utvec         = 0x005
  
  // User Trap Handling
  val Uscratch      = 0x040
  val Uepc          = 0x041
  val Ucause        = 0x042
  val Utval         = 0x043
  val Uip           = 0x044

  // User Floating-Point CSRs (not implemented)
  val Fflags        = 0x001
  val Frm           = 0x002
  val Fcsr          = 0x003

  // User Counter/Timers
  val Cycle         = 0xC00
  val Time          = 0xC01
  val Instret       = 0xC02
  
  // Supervisor Trap Setup
  val Sstatus       = 0x100
  val Sedeleg       = 0x102
  val Sideleg       = 0x103
  val Sie           = 0x104
  val Stvec         = 0x105
  val Scounteren    = 0x106

  // Supervisor Trap Handling
  val Sscratch      = 0x140
  val Sepc          = 0x141
  val Scause        = 0x142
  val Stval         = 0x143
  val Sip           = 0x144

  // Supervisor Protection and Translation
  val Satp          = 0x180

  // Machine Information Registers 
  val Mvendorid     = 0xF11 
  val Marchid       = 0xF12 
  val Mimpid        = 0xF13 
  val Mhartid       = 0xF14 

  // Machine Trap Setup
  val Mstatus       = 0x300
  val Misa          = 0x301
  val Medeleg       = 0x302
  val Mideleg       = 0x303
  val Mie           = 0x304
  val Mtvec         = 0x305
  val Mcounteren    = 0x306 

  // Machine Trap Handling
  val Mscratch      = 0x340 
  val Mepc          = 0x341
  val Mcause        = 0x342
  val Mtval         = 0x343
  val Mip           = 0x344

  // Machine Memory Protection
  // TBD
  val Pmpcfg0       = 0x3A0
  val Pmpcfg1       = 0x3A1
  val Pmpcfg2       = 0x3A2
  val Pmpcfg3       = 0x3A3
  val PmpaddrBase   = 0x3B0 

  // Machine Counter/Timers 
  // Currently, NOOP uses perfcnt csr set instead of standard Machine Counter/Timers 
  // 0xB80 - 0x89F are also used as perfcnt csr

  // Machine Counter Setup (not implemented)
  // Debug/Trace Registers (shared with Debug Mode) (not implemented)
  // Debug Mode Registers (not implemented)

  def privEcall = 0x000.U
  def privMret  = 0x302.U
  def privSret  = 0x102.U
  def privUret  = 0x002.U

  def ModeM     = 0x3.U
  def ModeH     = 0x2.U
  def ModeS     = 0x1.U
  def ModeU     = 0x0.U

  def IRQ_UEIP  = 0 
  def IRQ_SEIP  = 1
  def IRQ_MEIP  = 3 

  def IRQ_UTIP  = 4 
  def IRQ_STIP  = 5 
  def IRQ_MTIP  = 7 

  def IRQ_USIP  = 8 
  def IRQ_SSIP  = 9 
  def IRQ_MSIP  = 11 

 val IntPriority = Seq(
    IRQ_MEIP, IRQ_MSIP, IRQ_MTIP,
    IRQ_SEIP, IRQ_SSIP, IRQ_STIP,
    IRQ_UEIP, IRQ_USIP, IRQ_UTIP
 )
}

trait HasExceptionNO {
  def instrAddrMisaligned = 0
  def instrAccessFault    = 1
  def illegalInstr        = 2
  def breakPoint          = 3
  def loadAddrMisaligned  = 4
  def loadAccessFault     = 5
  def storeAddrMisaligned = 6
  def storeAccessFault    = 7
  def ecallU              = 8
  def ecallS              = 9
  def ecallM              = 11
  def instrPageFault      = 12
  def loadPageFault       = 13
  def storePageFault      = 15

  val ExcPriority = Seq(
      breakPoint, // TODO: different BP has different priority
      instrPageFault,
      instrAccessFault,
      illegalInstr,
      instrAddrMisaligned,
      ecallM, ecallS, ecallU,
      storeAddrMisaligned,
      loadAddrMisaligned,
      storePageFault,
      loadPageFault,
      storeAccessFault,
      loadAccessFault
  )
}


class CSRIO extends FunctionUnitIO {
  val cfIn = Flipped(new CtrlFlowIO)
  val redirect = new RedirectIO
  // for exception check
  val instrValid = Input(Bool())
  // for differential testing
  val intrNO = Output(UInt(XLEN.W))
  val imemMMU = Flipped(new MMUIO)
  val dmemMMU = Flipped(new MMUIO)
<<<<<<< HEAD
=======
  val satp = Output(UInt(XLEN.W))
  val wenFix = Output(Bool())
>>>>>>> c8bc7c96
}

class CSR(implicit val p: NOOPConfig) extends NOOPModule with HasCSRConst{
  val io = IO(new CSRIO)

  val (valid, src1, src2, func) = (io.in.valid, io.in.bits.src1, io.in.bits.src2, io.in.bits.func)
  def access(valid: Bool, src1: UInt, src2: UInt, func: UInt): UInt = {
    this.valid := valid
    this.src1 := src1
    this.src2 := src2
    this.func := func
    io.out.bits
  }

  // CSR define

  class Priv extends Bundle {
    val m = Output(Bool())
    val h = Output(Bool())
    val s = Output(Bool())
    val u = Output(Bool())
  }

  val csrNotImplemented = RegInit(UInt(XLEN.W), 0.U)
   
  class MstatusStruct extends Bundle {
    val sd = Output(UInt(1.W))
    val pad1 = Output(UInt(37.W))
    val sxl = Output(UInt(2.W))
    val uxl = Output(UInt(2.W))
    val pad0 = Output(UInt(9.W))
    val tsr = Output(UInt(1.W))
    val tw = Output(UInt(1.W))
    val tvm = Output(UInt(1.W))
    val mxr = Output(UInt(1.W))
    val sum = Output(UInt(1.W))
    val mprv = Output(UInt(1.W))
    val xs = Output(UInt(2.W))
    val fs = Output(UInt(2.W))
    val mpp = Output(UInt(2.W))
    val hpp = Output(UInt(2.W))
    val spp = Output(UInt(1.W))
    val pie = new Priv
    val ie = new Priv
  }

  class Interrupt extends Bundle {
    val e = new Priv
    val t = new Priv
    val s = new Priv
  }

  // Machine-Level CSRs
  
  val mtvec = RegInit(UInt(XLEN.W), 0.U)
  val mcounteren = RegInit(UInt(XLEN.W), 0.U)
  val mcause = RegInit(UInt(XLEN.W), 0.U)
  val mtval = RegInit(UInt(XLEN.W), 0.U)
  val mepc = Reg(UInt(XLEN.W))

  val mie = RegInit(0.U(XLEN.W))
  val mipWire = WireInit(0.U.asTypeOf(new Interrupt))
  val mipReg  = RegInit(0.U.asTypeOf(new Interrupt).asUInt)
  val mipFixMask = "h777".U
  val mip = (mipWire.asUInt | mipReg).asTypeOf(new Interrupt)

  def getMisaMxl(mxl: Int): UInt = {mxl.U << (XLEN-2)}
  def getMisaExt(ext: Char): UInt = {1.U << (ext.toInt - 'a'.toInt)} 
  var extList = List('a', 's', 'i', 'u')
  if(HasMExtension){ extList = extList :+ 'm'}
  if(HasCExtension){ extList = extList :+ 'c'}
  val misaInitVal = getMisaMxl(2) | extList.foldLeft(0.U)((sum, i) => sum | getMisaExt(i)) //"h8000000000141105".U 
  val misa = RegInit(UInt(XLEN.W), misaInitVal) 
  // MXL = 2          | 0 | EXT = b 00 0000 0100 0001 0001 0000 0101
  // (XLEN-1, XLEN-2) |   |(25, 0)  ZY XWVU TSRQ PONM LKJI HGFE DCBA

  val mvendorid = RegInit(UInt(XLEN.W), 0.U) // this is a non-commercial implementation
  val marchid = RegInit(UInt(XLEN.W), 0.U) // return 0 to indicate the field is not implemented
  val mimpid = RegInit(UInt(XLEN.W), 0.U) // provides a unique encoding of the version of the processor implementation
  val mhartid = RegInit(UInt(XLEN.W), 0.U) // the hardware thread running the code
  val mstatus = RegInit(UInt(XLEN.W), "h00001800".U)
  // val mstatus = RegInit(UInt(XLEN.W), "h8000c0100".U)
  // mstatus Value Table
  // | sd   |
  // | pad1 |
  // | sxl  | hardlinked to 10, use 00 to pass xv6 test  
  // | uxl  | hardlinked to 00
  // | pad0 |
  // | tsr  |
  // | tw   |
  // | tvm  |
  // | mxr  |
  // | sum  |
  // | mprv |
  // | xs   | 00 |
  // | fs   | 00 |
  // | mpp  | 00 |
  // | hpp  | 00 |
  // | spp  | 0 |
  // | pie  | 0000 |
  // | ie   | 0000 | uie hardlinked to 0, as N ext is not implemented
  val mstatusStruct = mstatus.asTypeOf(new MstatusStruct)
  def mstatusUpdateSideEffect(mstatus: UInt): UInt = {
    val mstatusOld = WireInit(mstatus.asTypeOf(new MstatusStruct))
    val mstatusNew = Cat(mstatusOld.fs === "b11".U, mstatus(XLEN-2, 0))
    mstatusNew
  }

  val medeleg = RegInit(UInt(XLEN.W), 0.U)
  val mideleg = RegInit(UInt(XLEN.W), 0.U)
  val mscratch = RegInit(UInt(XLEN.W), 0.U)

  val pmpcfg0 = RegInit(UInt(XLEN.W), 0.U)
  val pmpcfg1 = RegInit(UInt(XLEN.W), 0.U)
  val pmpcfg2 = RegInit(UInt(XLEN.W), 0.U)
  val pmpcfg3 = RegInit(UInt(XLEN.W), 0.U)
  val pmpaddr0 = RegInit(UInt(XLEN.W), 0.U) 
  val pmpaddr1 = RegInit(UInt(XLEN.W), 0.U) 
  val pmpaddr2 = RegInit(UInt(XLEN.W), 0.U) 
  val pmpaddr3 = RegInit(UInt(XLEN.W), 0.U) 

  // Superviser-Level CSRs

  // val sstatus = RegInit(UInt(XLEN.W), "h00000000".U)
  val sstatusWmask = "hc6122".U
  // Sstatus Write Mask
  // -------------------------------------------------------
  //    19           9   5     2
  // 0  1100 0000 0001 0010 0010
  // 0  c    0    1    2    2
  // -------------------------------------------------------
  val sstatusRmask = sstatusWmask | "h8000000300018000".U
  // Sstatus Read Mask = (SSTATUS_WMASK | (0xf << 13) | (1ull << 63) | (3ull << 32))
  val stvec = RegInit(UInt(XLEN.W), 0.U)
  // val sie = RegInit(0.U(XLEN.W))
  val sieMask = "h222".U & mideleg
  val sipMask  = "h222".U & mideleg
  //val satp = RegInit(UInt(XLEN.W), "h8000000000087fbe".U)
  val satp = RegInit(UInt(XLEN.W), 0.U)
  val sepc = RegInit(UInt(XLEN.W), 0.U)
  val scause = RegInit(UInt(XLEN.W), 0.U)
  val stval = Reg(UInt(XLEN.W))
  val sscratch = RegInit(UInt(XLEN.W), 0.U)
  val scounteren = RegInit(UInt(XLEN.W), 0.U)
  BoringUtils.addSource(satp, "CSRSATP")

  // User-Level CSRs
  val uepc = Reg(UInt(XLEN.W))

  // Atom LR/SC Control Bits
  val setLr = WireInit(Bool(), false.B)
  val setLrVal = WireInit(Bool(), false.B)
  val setLrAddr = WireInit(UInt(AddrBits.W), DontCare)
  val lr = RegInit(Bool(), false.B)
  val lrAddr = RegInit(UInt(AddrBits.W), 0.U)
  BoringUtils.addSink(setLr, "set_lr")
  BoringUtils.addSink(setLrVal, "set_lr_val")
  BoringUtils.addSink(setLrAddr, "set_lr_addr")
  BoringUtils.addSource(lr, "lr")
  BoringUtils.addSource(lrAddr, "lr_addr")

  when(setLr){
    lr := setLrVal
    lrAddr := setLrAddr
  }

  // Hart Priviledge Mode
  val priviledgeMode = RegInit(UInt(2.W), ModeM)

  // perfcnt
  val hasPerfCnt = !p.FPGAPlatform
  val nrPerfCnts = if (hasPerfCnt) 0x80 else 0x3
  val perfCnts = List.fill(nrPerfCnts)(RegInit(0.U(XLEN.W)))
  val perfCntsLoMapping = (0 until nrPerfCnts).map { case i => MaskedRegMap(0xb00 + i, perfCnts(i)) }
  val perfCntsHiMapping = (0 until nrPerfCnts).map { case i => MaskedRegMap(0xb80 + i, perfCnts(i)(63, 32)) }

  // CSR reg map
  val mapping = Map(

    // User Trap Setup
    // MaskedRegMap(Ustatus, ustatus), 
    // MaskedRegMap(Uie, uie, 0.U, MaskedRegMap.Unwritable),
    // MaskedRegMap(Utvec, utvec),
    
    // User Trap Handling
    // MaskedRegMap(Uscratch, uscratch),
    // MaskedRegMap(Uepc, uepc),
    // MaskedRegMap(Ucause, ucause),
    // MaskedRegMap(Utval, utval),
    // MaskedRegMap(Uip, uip),

    // User Floating-Point CSRs (not implemented)
    // MaskedRegMap(Fflags, fflags),
    // MaskedRegMap(Frm, frm),
    // MaskedRegMap(Fcsr, fcsr),

    // User Counter/Timers
    // MaskedRegMap(Cycle, cycle),
    // MaskedRegMap(Time, time),
    // MaskedRegMap(Instret, instret),
    
    // Supervisor Trap Setup
    MaskedRegMap(Sstatus, mstatus, sstatusWmask, mstatusUpdateSideEffect, sstatusRmask),

    // MaskedRegMap(Sedeleg, Sedeleg),
    // MaskedRegMap(Sideleg, Sideleg),
    MaskedRegMap(Sie, mie, sieMask, MaskedRegMap.NoSideEffect, sieMask),
    MaskedRegMap(Stvec, stvec),
    MaskedRegMap(Scounteren, scounteren),

    // Supervisor Trap Handling
    MaskedRegMap(Sscratch, sscratch),
    MaskedRegMap(Sepc, sepc),
    MaskedRegMap(Scause, scause),
    MaskedRegMap(Stval, stval),
    MaskedRegMap(Sip, mip.asUInt, sipMask, MaskedRegMap.Unwritable, sipMask),

    // Supervisor Protection and Translation
    MaskedRegMap(Satp, satp),

    // Machine Information Registers 
    MaskedRegMap(Mvendorid, mvendorid, 0.U, MaskedRegMap.Unwritable), 
    MaskedRegMap(Marchid, marchid, 0.U, MaskedRegMap.Unwritable), 
    MaskedRegMap(Mimpid, mimpid, 0.U, MaskedRegMap.Unwritable), 
    MaskedRegMap(Mhartid, mhartid, 0.U, MaskedRegMap.Unwritable), 

    // Machine Trap Setup
    // MaskedRegMap(Mstatus, mstatus, "hffffffffffffffee".U, (x=>{printf("mstatus write: %x time: %d\n", x, GTimer()); x})),
    MaskedRegMap(Mstatus, mstatus, "hffffffffffffffff".U, mstatusUpdateSideEffect),
    MaskedRegMap(Misa, misa), // now MXL, EXT is not changeable
    MaskedRegMap(Medeleg, medeleg, "hbbff".U),
    MaskedRegMap(Mideleg, mideleg, "h222".U),
    MaskedRegMap(Mie, mie),
    MaskedRegMap(Mtvec, mtvec),
    MaskedRegMap(Mcounteren, mcounteren), 

    // Machine Trap Handling
    MaskedRegMap(Mscratch, mscratch),
    MaskedRegMap(Mepc, mepc),
    MaskedRegMap(Mcause, mcause),
    MaskedRegMap(Mtval, mtval),
    MaskedRegMap(Mip, mip.asUInt, 0.U, MaskedRegMap.Unwritable),

    // Machine Memory Protection
    MaskedRegMap(Pmpcfg0, pmpcfg0),
    MaskedRegMap(Pmpcfg1, pmpcfg1),
    MaskedRegMap(Pmpcfg2, pmpcfg2),
    MaskedRegMap(Pmpcfg3, pmpcfg3),
    MaskedRegMap(PmpaddrBase + 0, pmpaddr0),
    MaskedRegMap(PmpaddrBase + 1, pmpaddr1),
    MaskedRegMap(PmpaddrBase + 2, pmpaddr2),
    MaskedRegMap(PmpaddrBase + 3, pmpaddr3)

  ) ++ perfCntsLoMapping ++ (if (XLEN == 32) perfCntsHiMapping else Nil)

  val addr = src2(11, 0)
  val rdata = Wire(UInt(XLEN.W))
  val csri = ZeroExt(io.cfIn.instr(19,15), XLEN) //unsigned imm for csri. [TODO]
  val wdata = LookupTree(func, List(
    CSROpType.wrt  -> src1,
    CSROpType.set  -> (rdata | src1),
    CSROpType.clr  -> (rdata & ~src1),
    CSROpType.wrti -> csri,//TODO: csri --> src2
    CSROpType.seti -> (rdata | csri),
    CSROpType.clri -> (rdata & ~csri)
  ))

  val wen = (valid && func =/= CSROpType.jmp)
  // Debug(){when(wen){printf("[CSR] addr %x wdata %x func %x rdata %x\n", addr, wdata, func, rdata)}}
  MaskedRegMap.generate(mapping, addr, rdata, wen, wdata)
  val isIllegalAddr = MaskedRegMap.isIllegalAddr(mapping, addr)
  val resetSatp = addr === Satp.U && wen // write to satp will cause the pipeline be flushed
  io.out.bits := rdata

  // Fix Mip/Sip write
  val fixMapping = Map(
    MaskedRegMap(Mip, mipReg.asUInt, mipFixMask),
    MaskedRegMap(Sip, mipReg.asUInt, sipMask, MaskedRegMap.NoSideEffect, sipMask)
  )
  val rdataDummy = Wire(UInt(XLEN.W))
  MaskedRegMap.generate(fixMapping, addr, rdataDummy, wen, wdata)

  // CSR inst decode
  val ret = Wire(Bool())
  val isEcall = addr === privEcall && func === CSROpType.jmp
  val isMret = addr === privMret   && func === CSROpType.jmp
  val isSret = addr === privSret   && func === CSROpType.jmp
  val isUret = addr === privUret   && func === CSROpType.jmp

  Debug(false){
    when(wen){
      printf("[CSR] csr write: pc %x addr %x rdata %x wdata %x func %x\n", io.cfIn.pc, addr, rdata, wdata, func)
      printf("[MST] time %d pc %x mstatus %x mideleg %x medeleg %x mode %x\n", GTimer(), io.cfIn.pc, mstatus, mideleg , medeleg, priviledgeMode)
    }
  }

  // MMU Permission Check

  // def MMUPermissionCheck(ptev: Bool, pteu: Bool): Bool = ptev && !(priviledgeMode === ModeU && !pteu) && !(priviledgeMode === ModeS && pteu && mstatusStruct.sum.asBool)
  // def MMUPermissionCheckLoad(ptev: Bool, pteu: Bool): Bool = ptev && !(priviledgeMode === ModeU && !pteu) && !(priviledgeMode === ModeS && pteu && mstatusStruct.sum.asBool) && (pter || (mstatusStruct.mxr && ptex))
  // imem
  // val imemPtev = true.B
  // val imemPteu = true.B
  // val imemPtex = true.B
  // val imemReq = true.B
  // val imemPermissionCheckPassed = MMUPermissionCheck(imemPtev, imemPteu)
  // val hasInstrPageFault = imemReq && !(imemPermissionCheckPassed && imemPtex) 
  // assert(!hasInstrPageFault)

  // dmem
  // val dmemPtev = true.B
  // val dmemPteu = true.B
  // val dmemReq = true.B
  // val dmemPermissionCheckPassed = MMUPermissionCheck(dmemPtev, dmemPteu)
  // val dmemIsStore = true.B

  // val hasLoadPageFault  = dmemReq && !dmemIsStore && !(dmemPermissionCheckPassed) 
  // val hasStorePageFault = dmemReq &&  dmemIsStore && !(dmemPermissionCheckPassed) 
  // assert(!hasLoadPageFault)
  // assert(!hasStorePageFault)

  //TODO: Havn't test if io.dmemMMU.priviledgeMode is correct yet
  io.imemMMU.priviledgeMode := priviledgeMode
  io.dmemMMU.priviledgeMode := Mux(mstatusStruct.mprv.asBool, mstatusStruct.mpp, priviledgeMode)
  io.imemMMU.status_sum := mstatusStruct.sum.asBool
  io.dmemMMU.status_sum := mstatusStruct.sum.asBool
  io.imemMMU.status_mxr := DontCare
  io.dmemMMU.status_mxr := mstatusStruct.mxr.asBool

  val hasInstrPageFault = io.cfIn.exceptionVec(instrPageFault) && valid
  val hasLoadPageFault = io.dmemMMU.loadPF   
  val hasStorePageFault = io.dmemMMU.storePF 

  when(hasInstrPageFault || hasLoadPageFault || hasStorePageFault){
    val tval = Mux(hasInstrPageFault, io.cfIn.pc, io.dmemMMU.addr)
    when(priviledgeMode === ModeM){
      mtval := tval
    }.otherwise{
      stval := tval
    }
  }

  // Exception and Intr

  // interrupts
  
  val ideleg =  (mideleg & mip.asUInt)
  def priviledgedEnableDetect(x: Bool): Bool = Mux(x, ((priviledgeMode === ModeS) && mstatusStruct.ie.s) || (priviledgeMode < ModeS),
                                   ((priviledgeMode === ModeM) && mstatusStruct.ie.m) || (priviledgeMode < ModeM))

  val intrVecEnable = Wire(Vec(12, Bool()))
  intrVecEnable.zip(ideleg.asBools).map{case(x,y) => x := priviledgedEnableDetect(y)}
  val intrVec = mie(11,0) & mip.asUInt & intrVecEnable.asUInt
  BoringUtils.addSource(intrVec, "intrVecIDU")
  // val intrNO = PriorityEncoder(intrVec)
  
  val intrNO = IntPriority.foldRight(0.U)((i: Int, sum: UInt) => Mux(io.cfIn.intrVec(i), i.U, sum))
  // val intrNO = PriorityEncoder(io.cfIn.intrVec)
  val raiseIntr = io.cfIn.intrVec.asUInt.orR

  val mtip = WireInit(false.B)
  val meip = WireInit(false.B)
  BoringUtils.addSink(mtip, "mtip")
  BoringUtils.addSink(meip, "meip")
  mipWire.t.m := mtip
  mipWire.e.m := meip

  // exceptions

  // TODO: merge iduExceptionVec, csrExceptionVec as raiseExceptionVec
  val csrExceptionVec = Wire(Vec(16, Bool()))
  csrExceptionVec.map(_ := false.B)
  csrExceptionVec(ecallM) := priviledgeMode === ModeM && io.in.valid && isEcall
  csrExceptionVec(ecallS) := priviledgeMode === ModeS && io.in.valid && isEcall
  csrExceptionVec(ecallU) := priviledgeMode === ModeU && io.in.valid && isEcall
  // csrExceptionVec(instrPageFault) := hasInstrPageFault
  csrExceptionVec(illegalInstr) := isIllegalAddr && wen // Trigger an illegal instr exception when unimplemented csr is being read/written
  csrExceptionVec(loadPageFault) := hasLoadPageFault
  csrExceptionVec(storePageFault) := hasStorePageFault
  val iduExceptionVec = io.cfIn.exceptionVec
  val raiseExceptionVec = csrExceptionVec.asUInt() | iduExceptionVec.asUInt()
  val raiseException = raiseExceptionVec.orR
  val exceptionNO = ExcPriority.foldRight(0.U)((i: Int, sum: UInt) => Mux(raiseExceptionVec(i), i.U, sum))
  io.wenFix := raiseException

  val causeNO = (raiseIntr << (XLEN-1)) | Mux(raiseIntr, intrNO, exceptionNO)
  io.intrNO := Mux(raiseIntr, causeNO, 0.U)

  val raiseExceptionIntr = (raiseException || raiseIntr) && io.instrValid
  val retTarget = Wire(UInt(AddrBits.W))
  val trapTarget = Wire(UInt(AddrBits.W))
  io.redirect.valid := (valid && func === CSROpType.jmp) || raiseExceptionIntr || resetSatp
  io.redirect.target := Mux(resetSatp, io.cfIn.pnpc, Mux(raiseExceptionIntr, trapTarget, retTarget))

  Debug(){
    when(raiseExceptionIntr){
      printf("[CSR] int/exc: pc %x int (%d):%x exc: (%d):%x\n",io.cfIn.pc, intrNO, io.cfIn.intrVec.asUInt, exceptionNO, raiseExceptionVec.asUInt)
      printf("[MST] time %d pc %x mstatus %x mideleg %x medeleg %x mode %x\n", GTimer(), io.cfIn.pc, mstatus, mideleg , medeleg, priviledgeMode)
    }
    when(io.redirect.valid){
      printf("[CSR] redirect to %x\n", io.redirect.target)
    }
  }

  // Debug(false){
    // when(raiseExceptionIntr){
    //   printf("[CSR] raiseExceptionIntr!\n[CSR] int/exc: pc %x int (%d):%x exc: (%d):%x\n",io.cfIn.pc, intrNO, io.cfIn.intrVec.asUInt, exceptionNO, raiseExceptionVec.asUInt)
    //   printf("[MST] time %d pc %x mstatus %x mideleg %x medeleg %x mode %x\n", GTimer(), io.cfIn.pc, mstatus, mideleg , medeleg, priviledgeMode)
    // }

    // when(valid && isMret){
    //   printf("[CSR] Mret to %x!\n[CSR] int/exc: pc %x int (%d):%x exc: (%d):%x\n",retTarget, io.cfIn.pc, intrNO, io.cfIn.intrVec.asUInt, exceptionNO, raiseExceptionVec.asUInt)
    //   printf("[MST] time %d pc %x mstatus %x mideleg %x medeleg %x mode %x\n", GTimer(), io.cfIn.pc, mstatus, mideleg , medeleg, priviledgeMode)
    // }

    // when(valid && isSret){
    //   printf("[CSR] Sret to %x!\n[CSR] int/exc: pc %x int (%d):%x exc: (%d):%x\n",retTarget, io.cfIn.pc, intrNO, io.cfIn.intrVec.asUInt, exceptionNO, raiseExceptionVec.asUInt)
    //   printf("[MST] time %d pc %x mstatus %x mideleg %x medeleg %x mode %x\n", GTimer(), io.cfIn.pc, mstatus, mideleg , medeleg, priviledgeMode)
    // }
    //printf("[CSR] Red(%d, %x) raiseExcepIntr:%d valid:%d instrValid:%x \n", io.redirect.valid, io.redirect.target, raiseExceptionIntr, valid, io.instrValid)
  // }

  // Branch control

  val deleg = Mux(raiseIntr, mideleg , medeleg)
  // val delegS = ((deleg & (1 << (causeNO & 0xf))) != 0) && (priviledgeMode < ModeM);
  val delegS = (deleg(causeNO(3,0))) && (priviledgeMode < ModeM)

  ret := isMret || isSret || isUret
  trapTarget := Mux(delegS, stvec, mtvec)
  retTarget := DontCare
  // TODO redirect target
  // val illegalEret = TODO

  when (valid && isMret) {
    val mstatusOld = WireInit(mstatus.asTypeOf(new MstatusStruct))
    val mstatusNew = WireInit(mstatus.asTypeOf(new MstatusStruct))
    // mstatusNew.mpp.m := ModeU //TODO: add mode U
    mstatusNew.ie.m := mstatusOld.pie.m
    priviledgeMode := mstatusOld.mpp
    mstatusNew.pie.m := true.B
    mstatusNew.mpp := ModeU
    mstatus := mstatusNew.asUInt
    lr := false.B
    retTarget := mepc
  }

  when (valid && isSret) {
    val mstatusOld = WireInit(mstatus.asTypeOf(new MstatusStruct))
    val mstatusNew = WireInit(mstatus.asTypeOf(new MstatusStruct))
    // mstatusNew.mpp.m := ModeU //TODO: add mode U
    mstatusNew.ie.s := mstatusOld.pie.s
    priviledgeMode := Cat(0.U(1.W), mstatusOld.spp)
    mstatusNew.pie.s := true.B
    mstatusNew.spp := ModeU
    mstatus := mstatusNew.asUInt
    lr := false.B
    retTarget := sepc
  }

  when (valid && isUret) {
    val mstatusOld = WireInit(mstatus.asTypeOf(new MstatusStruct))
    val mstatusNew = WireInit(mstatus.asTypeOf(new MstatusStruct))
    // mstatusNew.mpp.m := ModeU //TODO: add mode U
    mstatusNew.ie.u := mstatusOld.pie.u
    priviledgeMode := ModeU
    mstatusNew.pie.u := true.B
    mstatus := mstatusNew.asUInt
    retTarget := uepc
  }

  when (raiseExceptionIntr) {
    val mstatusOld = WireInit(mstatus.asTypeOf(new MstatusStruct))
    val mstatusNew = WireInit(mstatus.asTypeOf(new MstatusStruct))

    when (delegS) {
      scause := causeNO
      sepc := io.cfIn.pc
      mstatusNew.spp := priviledgeMode
      mstatusNew.pie.s := mstatusOld.ie.s
      mstatusNew.ie.s := false.B
      priviledgeMode := ModeS
      when(causeNO =/= instrPageFault.U && causeNO =/= loadPageFault.U && causeNO =/= storePageFault.U){stval := 0.U} // TODO: should not use =/=
      // printf("[*] mstatusNew.spp %x\n", mstatusNew.spp)
      // trapTarget := stvec
    }.otherwise {
      mcause := causeNO
      mepc := io.cfIn.pc
      mstatusNew.mpp := priviledgeMode
      mstatusNew.pie.m := mstatusOld.ie.m
      mstatusNew.ie.m := false.B
      priviledgeMode := ModeM
      when(causeNO =/= instrPageFault.U && causeNO =/= loadPageFault.U && causeNO =/= storePageFault.U){mtval := 0.U} // TODO: should not use =/=
      // trapTarget := mtvec
    }
    // mstatusNew.pie.m := LookupTree(priviledgeMode, List(
    //   ModeM -> mstatusOld.ie.m,
    //   ModeH -> mstatusOld.ie.h, //ERROR
    //   ModeS -> mstatusOld.ie.s,
    //   ModeU -> mstatusOld.ie.u
    // ))

    mstatus := mstatusNew.asUInt
  }

  io.in.ready := true.B
  io.out.valid := valid

  Debug(false) {
    printf("[CSR2] Red(%d, %x) raiseExcepIntr:%d isSret:%d retTarget:%x sepc:%x delegs:%d deleg:%x cfInpc:%x valid:%d instrValid:%x \n", io.redirect.valid, io.redirect.target, raiseExceptionIntr, isSret, retTarget, sepc, delegS, deleg, io.cfIn.pc, valid, io.instrValid)
  }

  Debug(false) {
    when(raiseExceptionIntr && delegS ) {
      printf("[CSR2] Red(%d, %x) raiseExcepIntr:%d isSret:%d retTarget:%x sepc:%x delegs:%d deleg:%x cfInpc:%x valid:%d instrValid:%x \n", io.redirect.valid, io.redirect.target, raiseExceptionIntr, isSret, retTarget, sepc, delegS, deleg, io.cfIn.pc, valid, io.instrValid)
      printf("[CSR3] sepc is writen!!! pc:%x time:%d\n", io.cfIn.pc, GTimer())
    }
  }

  // perfcnt

  val perfCntList = Map(
    "Mcycle"      -> (0xb00, "perfCntCondMcycle"     ),
    "Minstret"    -> (0xb02, "perfCntCondMinstret"   ),
    "MimemStall"  -> (0xb03, "perfCntCondMimemStall" ),
    "MaluInstr"   -> (0xb04, "perfCntCondMaluInstr"  ),
    "MbruInstr"   -> (0xb05, "perfCntCondMbruInstr"  ),
    "MlsuInstr"   -> (0xb06, "perfCntCondMlsuInstr"  ),
    "MmduInstr"   -> (0xb07, "perfCntCondMmduInstr"  ),
    "McsrInstr"   -> (0xb08, "perfCntCondMcsrInstr"  ),
    "MloadInstr"  -> (0xb09, "perfCntCondMloadInstr" ),
    "MloadStall"  -> (0xb0a, "perfCntCondMloadStall" ),
    "MstoreStall" -> (0xb0b, "perfCntCondMstoreStall"),
    "MmmioInstr"  -> (0xb0c, "perfCntCondMmmioInstr" ),
    "MicacheHit"  -> (0xb0d, "perfCntCondMicacheHit" ),
    "MdcacheHit"  -> (0xb0e, "perfCntCondMdcacheHit" ),
    "MmulInstr"   -> (0xb0f, "perfCntCondMmulInstr"  ),
    "MifuFlush"   -> (0xb10, "perfCntCondMifuFlush"  ),
    "MrawStall"   -> (0xb11, "perfCntCondMrawStall"  ),
    "MexuBusy"    -> (0xb12, "perfCntCondMexuBusy"   ),
    "MbpBRight"   -> (0xb13, "MbpBRight"             ),
    "MbpBWrong"   -> (0xb14, "MbpBWrong"             ),
    "MbpJRight"   -> (0xb15, "MbpJRight"             ),
    "MbpJWrong"   -> (0xb16, "MbpJWrong"             ),
    "MbpIRight"   -> (0xb17, "MbpIRight"             ),
    "MbpIWrong"   -> (0xb18, "MbpIWrong"             ),
    "MbpRRight"   -> (0xb19, "MbpRRight"             ),
    "MbpRWrong"   -> (0xb1a, "MbpRWrong"             ),
    "Custom1"     -> (0xb1b, "Custom1"             ),
    "Custom2"     -> (0xb1c, "Custom2"             ),
    "Custom3"     -> (0xb1d, "Custom3"             ),
    "Custom4"     -> (0xb1e, "Custom4"             ),
    "Custom5"     -> (0xb1f, "Custom5"             ),
    "Custom6"     -> (0xb20, "Custom6"             ),
    "Custom7"     -> (0xb21, "Custom7"             ),
    "Custom8"     -> (0xb22, "Custom8"             )
  )

  val perfCntCond = List.fill(0x80)(WireInit(false.B))
  (perfCnts zip perfCntCond).map { case (c, e) => { when (e) { c := c + 1.U } } }

  BoringUtils.addSource(WireInit(true.B), "perfCntCondMcycle")
  perfCntList.map { case (name, (addr, boringId)) => {
    BoringUtils.addSink(perfCntCond(addr & 0x7f), boringId)
    if (!hasPerfCnt) {
      // do not enable perfcnts except for Mcycle and Minstret
      if (addr != perfCntList("Mcycle")._1 && addr != perfCntList("Minstret")._1) {
        perfCntCond(addr & 0x7f) := false.B
      }
    }
  }}

  val nooptrap = WireInit(false.B)
  BoringUtils.addSink(nooptrap, "nooptrap")
  def readWithScala(addr: Int): UInt = mapping(addr)._1

  if (!p.FPGAPlatform) {
    // to monitor
    BoringUtils.addSource(readWithScala(perfCntList("Mcycle")._1), "simCycleCnt")
    BoringUtils.addSource(readWithScala(perfCntList("Minstret")._1), "simInstrCnt")

    // display all perfcnt when nooptrap is executed
    when (nooptrap) {
      printf("======== PerfCnt =========\n")
      perfCntList.toSeq.sortBy(_._2._1).map { case (name, (addr, boringId)) =>
        printf("%d <- " + name + "\n", readWithScala(addr)) }
    }
  } else {
    BoringUtils.addSource(readWithScala(perfCntList("Minstret")._1), "ilaInstrCnt")
  }

  // for differential testing  
  BoringUtils.addSource(RegNext(priviledgeMode), "difftestMode")
  BoringUtils.addSource(RegNext(mstatus), "difftestMstatus")
  BoringUtils.addSource(RegNext(mstatus & sstatusRmask), "difftestSstatus") 
  BoringUtils.addSource(RegNext(mepc), "difftestMepc")
  BoringUtils.addSource(RegNext(sepc), "difftestSepc")
  BoringUtils.addSource(RegNext(mcause), "difftestMcause")
  BoringUtils.addSource(RegNext(scause), "difftestScause")
}<|MERGE_RESOLUTION|>--- conflicted
+++ resolved
@@ -166,11 +166,7 @@
   val intrNO = Output(UInt(XLEN.W))
   val imemMMU = Flipped(new MMUIO)
   val dmemMMU = Flipped(new MMUIO)
-<<<<<<< HEAD
-=======
-  val satp = Output(UInt(XLEN.W))
   val wenFix = Output(Bool())
->>>>>>> c8bc7c96
 }
 
 class CSR(implicit val p: NOOPConfig) extends NOOPModule with HasCSRConst{
