--- conflicted
+++ resolved
@@ -48,15 +48,9 @@
 $(SIM_TOP_V): $(SCALA_FILE) $(TEST_FILE)
 	mkdir -p $(@D)
 	mill XiangShan.test.runMain $(SIMTOP) -X verilog -td $(@D) --full-stacktrace --output-file $(@F) $(SIM_ARGS)
-<<<<<<< HEAD
-else
-	ssh -tt $(REMOTE) "cd $(REMOTE_PRJ_HOME) && mill XiangShan.test.runMain $(SIMTOP) -X verilog -td $(@D) --full-stacktrace --output-file $(@F) $(SIM_ARGS)"
-endif
 ifeq ($(USE_DISPLAY),1)
 	sed -i "s/fwrite(32'h80000002,/display(/g" $(SIM_TOP_V)
 endif
-=======
->>>>>>> 05334405
 
 EMU_CSRC_DIR = $(abspath ./src/test/csrc)
 EMU_VSRC_DIR = $(abspath ./src/test/vsrc)
