--- conflicted
+++ resolved
@@ -71,17 +71,6 @@
 RELEASE_ARGS = --fpga-platform --enable-difftest $(ARG_PREFIX)
 DEBUG_ARGS   = --enable-difftest $(ARG_PREFIX)
 
-<<<<<<< HEAD
-ifeq ($(VCS), 1)
-RELEASE_ARGS += --target systemverilog
-DEBUG_ARGS += --target systemverilog
-else
-RELEASE_ARGS += --target verilog
-DEBUG_ARGS += --target verilog
-endif
-
-=======
->>>>>>> d3c64d14
 ifeq ($(RELEASE),1)
 override SIM_ARGS += $(RELEASE_ARGS)
 else
@@ -97,18 +86,11 @@
 	mkdir -p $(@D)
 	time -o $(@D)/time.log mill -i XiangShan.runMain $(FPGATOP) -td $(@D) \
 		--config $(CONFIG) --full-stacktrace --num-cores $(NUM_CORES) \
-<<<<<<< HEAD
-		$(RELEASE_ARGS) | tee build/make.log
-ifneq ($(VCS), 1)
-	mv $(BUILD_DIR)/$(TOP).v $@
-	sed -i -e 's/$$fatal/xs_assert(`__LINE__)/g' $@
-=======
 		$(RELEASE_ARGS) --target systemverilog | tee build/make.log
 ifeq ($(VCS), 1)
 	sed -i $$'s/$$fatal/assert(1\'b0)/g' $@
 else
 	sed -i 's/$$fatal/xs_assert(`__LINE__)/g' $@
->>>>>>> d3c64d14
 endif
 	sed -i 's/\(ram_?.*_[0-9]\+x[0-9]\+\)/$(PREFIX)\1/g' $@
 	sed -i '/\/\/ ----- 8< ----- FILE "firrtl_black_box_resource_files.f" ----- 8< -----/,$$d' $@
@@ -125,28 +107,6 @@
 	@date -R | tee -a $(@D)/time.log
 	time -o $(@D)/time.log mill -i XiangShan.test.runMain $(SIMTOP) -td $(@D) \
 		--config $(CONFIG) --full-stacktrace --num-cores $(NUM_CORES) \
-<<<<<<< HEAD
-		$(SIM_ARGS) | tee build/make.log
-ifneq ($(VCS), 1)
-	mv $(BUILD_DIR)/$(SIM_TOP).v $@
-	sed -i -e 's/$$fatal/xs_assert(`__LINE__)/g' $@
-endif
-	sed -e 's/\(peripheral\|memory\)_0_\(aw\|ar\|w\|r\|b\)_bits_/m_\1_\2_/g' \
-  	-e 's/\(dma\)_0_\(aw\|ar\|w\|r\|b\)_bits_/s_\1_\2_/g' $@ > $(BUILD_DIR)/tmp.v
-	sed -e 's/\(peripheral\|memory\)_0_\(aw\|ar\|w\|r\|b\)_/m_\1_\2_/g' \
-	-e 's/\(dma\)_0_\(aw\|ar\|w\|r\|b\)_\(ready\|valid\)/s_\1_\2_\3/g' $(BUILD_DIR)/tmp.v > $(BUILD_DIR)/tmp1.v
-	rm $@ $(BUILD_DIR)/tmp.v
-	mv $(BUILD_DIR)/tmp1.v $@
-#	python3 scripts/assertion_alter.py -o $@ $@
-
-	@git log -n 1 >> .__head__
-	@git diff >> .__diff__
-	@sed -i 's/^/\/\// ' .__head__
-	@sed -i 's/^/\/\//' .__diff__
-	@cat .__head__ .__diff__ $@ > .__out__
-	@mv .__out__ $@
-	@rm .__head__ .__diff__
-=======
 		$(SIM_ARGS) --target systemverilog | tee build/make.log
 ifeq ($(VCS), 1)
 	sed -i $$'s/$$fatal/assert(1\'b0)/g' $@
@@ -159,7 +119,6 @@
 	-e 's/\(dma\)_0_\(aw\|ar\|w\|r\|b\)_bits_/s_\1_\2_/g' $@
 	sed -i -e 's/\(peripheral\|memory\)_0_\(aw\|ar\|w\|r\|b\)_/m_\1_\2_/g' \
 	-e 's/\(dma\)_0_\(aw\|ar\|w\|r\|b\)_\(ready\|valid\)/s_\1_\2_\3/g' $@
->>>>>>> d3c64d14
 
 FILELIST := $(ABS_WORK_DIR)/build/cpu_flist.f
 
